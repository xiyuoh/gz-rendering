## Ignition Rendering

<<<<<<< HEAD

### Ignition Rendering 3.X.X

1. Update test configuration to use ogre2
    * [Pull request 83](https://github.com/ignitionrobotics/ign-rendering/pull/83)

1. Ogre2 GPU Ray: Cleanup all resources on destruction
    * [BitBucket pull request 258](https://osrf-migration.github.io/ignition-gh-pages/#!/ignitionrobotics/ign-rendering/pull-requests/258)

1. Ogre2: Add Grid
    * [BitBucket pull request 246](https://osrf-migration.github.io/ignition-gh-pages/#!/ignitionrobotics/ign-rendering/pull-requests/246)

### Ignition Rendering 3.1.0 (2020-03-05)

1. Use default material properties from ign-common PBR material when loading a mesh
    * [BitBucket pull request 242](https://osrf-migration.github.io/ignition-gh-pages/#!/ignitionrobotics/ign-rendering/pull-requests/242)

1. Fix build for ogre version >= 1.12.0
    * [BitBucket pull request 241](https://osrf-migration.github.io/ignition-gh-pages/#!/ignitionrobotics/ign-rendering/pull-requests/241)

1. Add Ogre2 DynamicRenderable class
    * [BitBucket pull request 226](https://osrf-migration.github.io/ignition-gh-pages/#!/ignitionrobotics/ign-rendering/pull-requests/226)

1. Skeletons for Ogre2
    * [BitBucket pull request 224](https://osrf-migration.github.io/ignition-gh-pages/#!/ignitionrobotics/ign-rendering/pull-requests/224)

1. Fixed gazebo scene viewer example
    * [BitBucket pull request 228](https://osrf-migration.github.io/ignition-gh-pages/#!/ignitionrobotics/ign-rendering/pull-requests/228)

1. Ogre2: Fix shadows by dynamically generating shadow maps
    * [BitBucket pull request 222](https://osrf-migration.github.io/ignition-gh-pages/#!/ignitionrobotics/ign-rendering/pull-requests/222)

1. Ogre2: Destroy resources before recreating shadows
    * [BitBucket pull request 223](https://osrf-migration.github.io/ignition-gh-pages/#!/ignitionrobotics/ign-rendering/pull-requests/223)

1. Fix custom shaders example
    * [BitBucket pull request 230](https://osrf-migration.github.io/ignition-gh-pages/#!/ignitionrobotics/ign-rendering/pull-requests/230)

1. Add API to check which engines are loaded
    * [BitBucket pull request 233](https://osrf-migration.github.io/ignition-gh-pages/#!/ignitionrobotics/ign-rendering/pull-requests/233)

### Ignition Rendering 3.0.0 (2019-12-10)

1. Support setting cast shadows
    * [BitBucket pull request 209](https://osrf-migration.github.io/ignition-gh-pages/#!/ignitionrobotics/ign-rendering/pull-requests/209)

1. Add Thermal Camera
    * [BitBucket pull request 202](https://osrf-migration.github.io/ignition-gh-pages/#!/ignitionrobotics/ign-rendering/pull-requests/202)

1. Add support for emissive map
    * [BitBucket pull request 207](https://osrf-migration.github.io/ignition-gh-pages/#!/ignitionrobotics/ign-rendering/pull-requests/207)

1. Add Marker class and port ogre dynamic lines and renderable
    * [BitBucket pull request 195](https://osrf-migration.github.io/ignition-gh-pages/#!/ignitionrobotics/ign-rendering/pull-requests/195)
    * [BitBucket pull request 208](https://osrf-migration.github.io/ignition-gh-pages/#!/ignitionrobotics/ign-rendering/pull-requests/208)

1. Support storing user data in Visual
    * [BitBucket pull request 200](https://osrf-migration.github.io/ignition-gh-pages/#!/ignitionrobotics/ign-rendering/pull-requests/200)

1. Add 16 bit format
    * [BitBucket pull request 201](https://osrf-migration.github.io/ignition-gh-pages/#!/ignitionrobotics/ign-rendering/pull-requests/201)

1. Destroy camera when the scene is destroyed
    * [BitBucket pull request 175](https://osrf-migration.github.io/ignition-gh-pages/#!/ignitionrobotics/ign-rendering/pull-requests/175)

1. Added function to get the number of channels from a GpuRay.
    * [BitBucket pull request 178](https://osrf-migration.github.io/ignition-gh-pages/#!/ignitionrobotics/ign-rendering/pull-requests/178)

1. Ogre 1.x skeletal animation changes
    * [BitBucket pull request 184](https://osrf-migration.github.io/ignition-gh-pages/#!/ignitionrobotics/ign-rendering/pull-requests/184)
    * [BitBucket pull request 199](https://osrf-migration.github.io/ignition-gh-pages/#!/ignitionrobotics/ign-rendering/pull-requests/199)
    * [BitBucket pull request 204](https://osrf-migration.github.io/ignition-gh-pages/#!/ignitionrobotics/ign-rendering/pull-requests/204)

### Ignition Rendering 2.X.X (20XX-XX-XX)
=======
### Ignition Rendering 2.4.0 (2020-04-17)

1. Fix flaky VisualAt test
    * [BitBucket pull request 248](https://osrf-migration.github.io/ignition-gh-pages/#!/ignitionrobotics/ign-rendering/pull-requests/248)
>>>>>>> 3f8eb38b

1. Port windows fixes
    * [BitBucket pull request 253](https://osrf-migration.github.io/ignition-gh-pages/#!/ignitionrobotics/ign-rendering/pull-requests/253)

1. Backport ogre2 mesh vertices precision change.
    * [BitBucket pull request 255](https://osrf-migration.github.io/ignition-gh-pages/#!/ignitionrobotics/ign-rendering/pull-requests/255)

1. Backport transparency setting based on diffuse alpha
    * [BitBucket pull request 247](https://osrf-migration.github.io/ignition-gh-pages/#!/ignitionrobotics/ign-rendering/pull-requests/247)
<<<<<<< HEAD
=======

### Ignition Rendering 2.3.0 (2020-02-19)
>>>>>>> 3f8eb38b

1. Add API to check which engines are loaded
    * [BitBucket pull request 233](https://osrf-migration.github.io/ignition-gh-pages/#!/ignitionrobotics/ign-rendering/pull-requests/233)

1. Fix custom shaders example
    * [BitBucket pull request 230](https://osrf-migration.github.io/ignition-gh-pages/#!/ignitionrobotics/ign-rendering/pull-requests/230)

1. Ogre2: Fix shadows by dynamically generating shadow maps
    * [BitBucket pull request 222](https://osrf-migration.github.io/ignition-gh-pages/#!/ignitionrobotics/ign-rendering/pull-requests/222)
    * [BitBucket pull request 223](https://osrf-migration.github.io/ignition-gh-pages/#!/ignitionrobotics/ign-rendering/pull-requests/223)

### Ignition Rendering 2.2.0 (2019-11-20)

1. Backport setting cast shadows
    * [BitBucket pull request 210](https://osrf-migration.github.io/ignition-gh-pages/#!/ignitionrobotics/ign-rendering/pull-requests/210)

1. Ogre2: Add more shadow maps
    * [BitBucket pull request 203](https://osrf-migration.github.io/ignition-gh-pages/#!/ignitionrobotics/ign-rendering/pull-requests/203)

### Ignition Rendering 2.1.2 (2019-09-10)

1. Enable gamma write on color texture in depth camera
    * [BitBucket pull request 193](https://osrf-migration.github.io/ignition-gh-pages/#!/ignitionrobotics/ign-rendering/pull-requests/193)

### Ignition Rendering 2.1.1 (2019-09-06)

1. Add checks on mouse selection
    * [BitBucket pull request 191](https://osrf-migration.github.io/ignition-gh-pages/#!/ignitionrobotics/ign-rendering/pull-requests/191)

### Ignition Rendering 2.1.0 (2019-08-27)

1. Support generating point cloud data in DepthCamera
    * [BitBucket pull request 187](https://osrf-migration.github.io/ignition-gh-pages/#!/ignitionrobotics/ign-rendering/pull-requests/187)

1. Fix GizmoVisual material memory leak
    * [BitBucket pull request 185](https://osrf-migration.github.io/ignition-gh-pages/#!/ignitionrobotics/ign-rendering/pull-requests/185)

1. Fix PixelFormat FLOAT32 byte and channel count
    * [BitBucket pull request 186](https://osrf-migration.github.io/ignition-gh-pages/#!/ignitionrobotics/ign-rendering/pull-requests/186)

### Ignition Rendering 2.0.1 (2019-07-16)

1. Clean up camera objects when destroying scene
    * [BitBucket pull request 174](https://osrf-migration.github.io/ignition-gh-pages/#!/ignitionrobotics/ign-rendering/pull-requests/174)
    * [BitBucket pull request 180](https://osrf-migration.github.io/ignition-gh-pages/#!/ignitionrobotics/ign-rendering/pull-requests/180)

### Ignition Rendering 2.0.0 (2019-05-20)

1. More ogre2 error messages for debugging mesh loading.
    * [BitBucket pull request 170](https://osrf-migration.github.io/ignition-gh-pages/#!/ignitionrobotics/ign-rendering/pull-requests/170)

1. Support for ogre 1.11 on windows
    * [BitBucket pull request 167](https://osrf-migration.github.io/ignition-gh-pages/#!/ignitionrobotics/ign-rendering/pull-requests/167)

1. Fix ogre mouse picking after window resize
    * [BitBucket pull request 168](https://osrf-migration.github.io/ignition-gh-pages/#!/ignitionrobotics/ign-rendering/pull-requests/168)

1. Ogre2: Support mouse picking for objects with overlay material
    * [BitBucket pull request 165](https://osrf-migration.github.io/ignition-gh-pages/#!/ignitionrobotics/ign-rendering/pull-requests/165)
    * [BitBucket pull request 166](https://osrf-migration.github.io/ignition-gh-pages/#!/ignitionrobotics/ign-rendering/pull-requests/166)

1. Add GizmoVisual class
    * [BitBucket pull request 163](https://osrf-migration.github.io/ignition-gh-pages/#!/ignitionrobotics/ign-rendering/pull-requests/163)

1. Add Transform Controller for translating, rotating, and scaling nodes.
    * [BitBucket pull request 162](https://osrf-migration.github.io/ignition-gh-pages/#!/ignitionrobotics/ign-rendering/pull-requests/162)

1. Add depth check and depth write properties to Material
    * [BitBucket pull request 160](https://osrf-migration.github.io/ignition-gh-pages/#!/ignitionrobotics/ign-rendering/pull-requests/160)

1. Move scale functions from Visual to Node class.
    * [BitBucket pull request 159](https://osrf-migration.github.io/ignition-gh-pages/#!/ignitionrobotics/ign-rendering/pull-requests/159)

1. Add support for Render Passes and implement Gaussian Noise pass
    * [BitBucket pull request 154](https://osrf-migration.github.io/ignition-gh-pages/#!/ignitionrobotics/ign-rendering/pull-requests/154)
    * [BitBucket pull request 155](https://osrf-migration.github.io/ignition-gh-pages/#!/ignitionrobotics/ign-rendering/pull-requests/155)

### Ignition Rendering 1.X

1. Ogre2: Fix loading mesh with large index count
    * [BitBucket pull request 156](https://osrf-migration.github.io/ignition-gh-pages/#!/ignitionrobotics/ign-rendering/pull-requests/156)

1. Move OgreDepthCameraPrivate class to src file so it is not installed.
    * [BitBucket pull request 150](https://osrf-migration.github.io/ignition-gh-pages/#!/ignitionrobotics/ign-rendering/pull-requests/150)

### Ignition Rendering 1.0.0 (2019-02-28)<|MERGE_RESOLUTION|>--- conflicted
+++ resolved
@@ -1,6 +1,4 @@
 ## Ignition Rendering
-
-<<<<<<< HEAD
 
 ### Ignition Rendering 3.X.X
 
@@ -75,12 +73,12 @@
     * [BitBucket pull request 204](https://osrf-migration.github.io/ignition-gh-pages/#!/ignitionrobotics/ign-rendering/pull-requests/204)
 
 ### Ignition Rendering 2.X.X (20XX-XX-XX)
-=======
+
+
 ### Ignition Rendering 2.4.0 (2020-04-17)
 
 1. Fix flaky VisualAt test
     * [BitBucket pull request 248](https://osrf-migration.github.io/ignition-gh-pages/#!/ignitionrobotics/ign-rendering/pull-requests/248)
->>>>>>> 3f8eb38b
 
 1. Port windows fixes
     * [BitBucket pull request 253](https://osrf-migration.github.io/ignition-gh-pages/#!/ignitionrobotics/ign-rendering/pull-requests/253)
@@ -90,11 +88,8 @@
 
 1. Backport transparency setting based on diffuse alpha
     * [BitBucket pull request 247](https://osrf-migration.github.io/ignition-gh-pages/#!/ignitionrobotics/ign-rendering/pull-requests/247)
-<<<<<<< HEAD
-=======
 
 ### Ignition Rendering 2.3.0 (2020-02-19)
->>>>>>> 3f8eb38b
 
 1. Add API to check which engines are loaded
     * [BitBucket pull request 233](https://osrf-migration.github.io/ignition-gh-pages/#!/ignitionrobotics/ign-rendering/pull-requests/233)
