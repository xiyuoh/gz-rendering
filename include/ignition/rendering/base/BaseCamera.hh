--- conflicted
+++ resolved
@@ -36,16 +36,12 @@
   namespace rendering
   {
     inline namespace IGNITION_RENDERING_VERSION_NAMESPACE {
-    //
-    template <class T>
-<<<<<<< HEAD
+
+    template <class T>
     class BaseDepthCamera;
 
     template <class T>
     class IGNITION_RENDERING_VISIBLE BaseCamera :
-=======
-    class BaseCamera :
->>>>>>> c4e6ace5
       public virtual Camera,
       public virtual T
     {
