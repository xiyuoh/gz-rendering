--- conflicted
+++ resolved
@@ -1,6 +1,5 @@
 ## Ignition Rendering
 
-<<<<<<< HEAD
 ### Ignition Rendering 3.X.X
 
 1. Update test configuration to use ogre2
@@ -73,14 +72,11 @@
     * [BitBucket pull request 199](https://osrf-migration.github.io/ignition-gh-pages/#!/ignitionrobotics/ign-rendering/pull-requests/199)
     * [BitBucket pull request 204](https://osrf-migration.github.io/ignition-gh-pages/#!/ignitionrobotics/ign-rendering/pull-requests/204)
 
-### Ignition Rendering 2.X.X (20XX-XX-XX)
-
-=======
 ### Ignition Rendering 2.5.0 (2020-08-07)
 
 1. Add support for Gaussian noise render pass in Ogre2DepthCamera
     * [Pull Request 122](https://github.com/ignitionrobotics/ign-rendering/pull/122)
->>>>>>> 7f0235a8
+
 
 ### Ignition Rendering 2.4.0 (2020-04-17)
 
