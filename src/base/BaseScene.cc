/*
 * Copyright (C) 2015 Open Source Robotics Foundation
 *
 * Licensed under the Apache License, Version 2.0 (the "License");
 * you may not use this file except in compliance with the License.
 * You may obtain a copy of the License at
 *
 *     http://www.apache.org/licenses/LICENSE-2.0
 *
 * Unless required by applicable law or agreed to in writing, software
 * distributed under the License is distributed on an "AS IS" BASIS,
 * WITHOUT WARRANTIES OR CONDITIONS OF ANY KIND, either express or implied.
 * See the License for the specific language governing permissions and
 * limitations under the License.
 *
 */

#include <sstream>

#include <ignition/math/Helpers.hh>

#include <ignition/common/Console.hh>
#include <ignition/common/Mesh.hh>
#include <ignition/common/MeshManager.hh>

#include "ignition/common/Time.hh"

#include "ignition/rendering/ArrowVisual.hh"
#include "ignition/rendering/AxisVisual.hh"
#include "ignition/rendering/BoundingBoxCamera.hh"
#include "ignition/rendering/COMVisual.hh"
#include "ignition/rendering/InertiaVisual.hh"
#include "ignition/rendering/JointVisual.hh"
#include "ignition/rendering/LidarVisual.hh"
#include "ignition/rendering/LightVisual.hh"
#include "ignition/rendering/Camera.hh"
#include "ignition/rendering/Capsule.hh"
#include "ignition/rendering/DepthCamera.hh"
#include "ignition/rendering/GizmoVisual.hh"
#include "ignition/rendering/GpuRays.hh"
#include "ignition/rendering/Grid.hh"
#include "ignition/rendering/ParticleEmitter.hh"
#include "ignition/rendering/RayQuery.hh"
#include "ignition/rendering/RenderTarget.hh"
#include "ignition/rendering/Text.hh"
#include "ignition/rendering/ThermalCamera.hh"
#include "ignition/rendering/SegmentationCamera.hh"
#include "ignition/rendering/Visual.hh"
#include "ignition/rendering/base/BaseStorage.hh"
#include "ignition/rendering/base/BaseScene.hh"

using namespace ignition;
using namespace rendering;

// Prevent deprecation warnings for simTime
#ifndef _WIN32
# pragma GCC diagnostic push
# pragma GCC diagnostic ignored "-Wdeprecated-declarations"
#endif
//////////////////////////////////////////////////
BaseScene::BaseScene(unsigned int _id, const std::string &_name) :
  id(_id),
  name(_name),
  loaded(false),
  initialized(false),
  nextObjectId(ignition::math::MAX_UI16),
  nodes(nullptr)
{
}

//////////////////////////////////////////////////
BaseScene::~BaseScene()
{
}
#ifndef _WIN32
# pragma GCC diagnostic pop
#endif

//////////////////////////////////////////////////
void BaseScene::Load()
{
  if (!this->loaded)
  {
    this->loaded = this->LoadImpl();
  }
}

//////////////////////////////////////////////////
void BaseScene::Init()
{
  if (!this->loaded)
  {
    ignerr << "Scene must be loaded first" << std::endl;
    return;
  }

  if (!this->initialized)
  {
    this->initialized = this->InitImpl();
    this->CreateNodeStore();
    this->CreateMaterials();
  }
}

//////////////////////////////////////////////////
void BaseScene::Fini()
{
  this->Destroy();
}

//////////////////////////////////////////////////
bool BaseScene::IsLoaded() const
{
  return this->loaded;
}

//////////////////////////////////////////////////
bool BaseScene::IsInitialized() const
{
  return this->initialized;
}

//////////////////////////////////////////////////
unsigned int BaseScene::Id() const
{
  return this->id;
}

//////////////////////////////////////////////////
std::string BaseScene::Name() const
{
  return this->name;
}

//////////////////////////////////////////////////
std::chrono::steady_clock::duration BaseScene::Time() const
{
  return this->time;
}

//////////////////////////////////////////////////
void BaseScene::SetTime(const std::chrono::steady_clock::duration &_time)
{
  this->time = _time;
}

//////////////////////////////////////////////////
#ifndef _WIN32
# pragma GCC diagnostic push
# pragma GCC diagnostic ignored "-Wdeprecated-declarations"
#endif
common::Time BaseScene::SimTime() const
{
  return this->simTime;
}

////////////////////////////////////////////////////
void BaseScene::SetSimTime(const common::Time &_time)
{
  this->simTime = _time;
}
#ifndef _WIN32
# pragma GCC diagnostic pop
#endif

//////////////////////////////////////////////////
VisualPtr BaseScene::VisualAt(const CameraPtr &_camera,
                              const ignition::math::Vector2i &_mousePos)
{
  VisualPtr visual;
  RayQueryPtr rayQuery = this->CreateRayQuery();
  if (!rayQuery)
    return visual;

  double nx =
      2.0 * _mousePos.X() / static_cast<double>(_camera->ImageWidth()) - 1.0;
  double ny =
      1.0 - 2.0 * _mousePos.Y() / static_cast<double>(_camera->ImageHeight());

  math::Vector2d mousePos(nx, ny);

  if (rayQuery)
  {
    rayQuery->SetFromCamera(_camera, mousePos);
    RayQueryResult result = rayQuery->ClosestPoint();

    if (result)
    {
      visual = this->Visuals()->GetById(result.objectId);
    }
  }
  return visual;
}

//////////////////////////////////////////////////
void BaseScene::SetAmbientLight(double _r, double _g, double _b, double _a)
{
  this->SetAmbientLight(math::Color(_r, _g, _b, _a));
}

//////////////////////////////////////////////////
math::Color BaseScene::BackgroundColor() const
{
  return this->backgroundColor;
}

//////////////////////////////////////////////////
void BaseScene::SetBackgroundColor(double _r, double _g, double _b, double _a)
{
  this->SetBackgroundColor(math::Color(_r, _g, _b, _a));
}

//////////////////////////////////////////////////
void BaseScene::SetBackgroundColor(const math::Color &_color)
{
  this->backgroundColor = _color;
}

//////////////////////////////////////////////////
bool BaseScene::IsGradientBackgroundColor() const
{
  return this->isGradientBackgroundColor;
}

//////////////////////////////////////////////////
std::array<math::Color, 4> BaseScene::GradientBackgroundColor() const
{
  return this->gradientBackgroundColor;
}

//////////////////////////////////////////////////
void BaseScene::SetGradientBackgroundColor(
  const std::array<math::Color, 4> &_colors)
{
  this->gradientBackgroundColor = _colors;
  this->isGradientBackgroundColor = true;
}

//////////////////////////////////////////////////
void BaseScene::RemoveGradientBackgroundColor()
{
  this->gradientBackgroundColor = {math::Color::Black, math::Color::Black,
      math::Color::Black, math::Color::Black};
  this->isGradientBackgroundColor = false;
}

//////////////////////////////////////////////////
MaterialPtr BaseScene::BackgroundMaterial() const
{
  return this->backgroundMaterial;
}

//////////////////////////////////////////////////
void BaseScene::SetBackgroundMaterial(MaterialPtr _material)
{
  this->backgroundMaterial = _material;
}

//////////////////////////////////////////////////
unsigned int BaseScene::NodeCount() const
{
  return this->nodes->Size();
}

//////////////////////////////////////////////////
bool BaseScene::HasNode(ConstNodePtr _node) const
{
  return this->nodes->Contains(_node);
}

//////////////////////////////////////////////////
bool BaseScene::HasNodeId(unsigned int _id) const
{
  return this->nodes->ContainsId(_id);
}

//////////////////////////////////////////////////
bool BaseScene::HasNodeName(const std::string &_name) const
{
  return this->nodes->ContainsName(_name);
}

//////////////////////////////////////////////////
NodePtr BaseScene::NodeById(unsigned int _id) const
{
  return this->nodes->GetById(_id);
}

//////////////////////////////////////////////////
NodePtr BaseScene::NodeByName(const std::string &_name) const
{
  return this->nodes->GetByName(_name);
}

//////////////////////////////////////////////////
NodePtr BaseScene::NodeByIndex(unsigned int _index) const
{
  return this->nodes->GetByIndex(_index);
}

//////////////////////////////////////////////////
void BaseScene::DestroyNode(NodePtr _node, bool _recursive)
{
  if (!_node)
    return;

  if (_recursive)
  {
    std::set<unsigned int> nodeIds;
    this->DestroyNodeRecursive(_node, nodeIds);
  }
  else
    this->nodes->Destroy(_node);
}

//////////////////////////////////////////////////
void BaseScene::DestroyNodeRecursive(NodePtr _node,
    std::set<unsigned int> &_nodeIds)
{
  // check if we have visited this node before
  if (_nodeIds.find(_node->Id()) != _nodeIds.end())
  {
    ignwarn << "Detected loop in scene tree while recursively destroying nodes."
            << " Breaking loop." << std::endl;
    _node->RemoveParent();
    return;
  }
  _nodeIds.insert(_node->Id());

  // destroy child nodes first
  while (_node->ChildCount() > 0u)
  {
    this->DestroyNodeRecursive(_node->ChildByIndex(0u), _nodeIds);
  }

  // destroy node
  this->nodes->Destroy(_node);
}

//////////////////////////////////////////////////
void BaseScene::DestroyNodeById(unsigned int _id)
{
  this->nodes->DestroyById(_id);
}

//////////////////////////////////////////////////
void BaseScene::DestroyNodeByName(const std::string &_name)
{
  this->nodes->DestroyByName(_name);
}

//////////////////////////////////////////////////
void BaseScene::DestroyNodeByIndex(unsigned int _index)
{
  this->nodes->DestroyByIndex(_index);
}

//////////////////////////////////////////////////
void BaseScene::DestroyNodes()
{
  this->nodes->DestroyAll();
}

//////////////////////////////////////////////////
unsigned int BaseScene::LightCount() const
{
  return this->Lights()->Size();
}

//////////////////////////////////////////////////
bool BaseScene::HasLight(ConstLightPtr _light) const
{
  return this->Lights()->Contains(_light);
}

//////////////////////////////////////////////////
bool BaseScene::HasLightId(unsigned int _id) const
{
  return this->Lights()->ContainsId(_id);
}

//////////////////////////////////////////////////
bool BaseScene::HasLightName(const std::string &_name) const
{
  return this->Lights()->ContainsName(_name);
}

//////////////////////////////////////////////////
LightPtr BaseScene::LightById(unsigned int _id) const
{
  return this->Lights()->GetById(_id);
}

//////////////////////////////////////////////////
LightPtr BaseScene::LightByName(const std::string &_name) const
{
  return this->Lights()->GetByName(_name);
}

//////////////////////////////////////////////////
LightPtr BaseScene::LightByIndex(unsigned int _index) const
{
  return this->Lights()->GetByIndex(_index);
}

//////////////////////////////////////////////////
void BaseScene::DestroyLight(LightPtr _light, bool _recursive)
{
  if (_recursive)
  {
    this->DestroyNode(_light, _recursive);
  }
  else
  {
    this->Lights()->Destroy(_light);
  }
}

//////////////////////////////////////////////////
void BaseScene::DestroyLightById(unsigned int _id)
{
  this->Lights()->DestroyById(_id);
}

//////////////////////////////////////////////////
void BaseScene::DestroyLightByName(const std::string &_name)
{
  this->Lights()->DestroyByName(_name);
}

//////////////////////////////////////////////////
void BaseScene::DestroyLightByIndex(unsigned int _index)
{
  this->Lights()->DestroyByIndex(_index);
}

//////////////////////////////////////////////////
void BaseScene::DestroyLights()
{
  this->Lights()->DestroyAll();
}

//////////////////////////////////////////////////
unsigned int BaseScene::SensorCount() const
{
  return this->Sensors()->Size();
}

//////////////////////////////////////////////////
bool BaseScene::HasSensor(ConstSensorPtr _sensor) const
{
  return this->Sensors()->Contains(_sensor);
}

//////////////////////////////////////////////////
bool BaseScene::HasSensorId(unsigned int _id) const
{
  return this->Sensors()->ContainsId(_id);
}

//////////////////////////////////////////////////
bool BaseScene::HasSensorName(const std::string &_name) const
{
  return this->Sensors()->ContainsName(_name);
}

//////////////////////////////////////////////////
SensorPtr BaseScene::SensorById(unsigned int _id) const
{
  return this->Sensors()->GetById(_id);
}

//////////////////////////////////////////////////
SensorPtr BaseScene::SensorByName(const std::string &_name) const
{
  return this->Sensors()->GetByName(_name);
}

//////////////////////////////////////////////////
SensorPtr BaseScene::SensorByIndex(unsigned int _index) const
{
  return this->Sensors()->GetByIndex(_index);
}

//////////////////////////////////////////////////
void BaseScene::DestroySensor(SensorPtr _sensor, bool _recursive)
{
  if (_recursive)
  {
    this->DestroyNode(_sensor, _recursive);
  }
  else
  {
    this->Sensors()->Destroy(_sensor);
  }
}

//////////////////////////////////////////////////
void BaseScene::DestroySensorById(unsigned int _id)
{
  this->Sensors()->DestroyById(_id);
}

//////////////////////////////////////////////////
void BaseScene::DestroySensorByName(const std::string &_name)
{
  this->Sensors()->DestroyByName(_name);
}

//////////////////////////////////////////////////
void BaseScene::DestroySensorByIndex(unsigned int _index)
{
  this->Sensors()->DestroyByIndex(_index);
}

//////////////////////////////////////////////////
void BaseScene::DestroySensors()
{
  this->Sensors()->DestroyAll();
}

//////////////////////////////////////////////////
unsigned int BaseScene::VisualCount() const
{
  return this->Visuals()->Size();
}

//////////////////////////////////////////////////
bool BaseScene::HasVisual(ConstVisualPtr _visual) const
{
  return this->Visuals()->Contains(_visual);
}

//////////////////////////////////////////////////
bool BaseScene::HasVisualId(unsigned int _id) const
{
  return this->Visuals()->ContainsId(_id);
}

//////////////////////////////////////////////////
bool BaseScene::HasVisualName(const std::string &_name) const
{
  return this->Visuals()->ContainsName(_name);
}

//////////////////////////////////////////////////
VisualPtr BaseScene::VisualById(unsigned int _id) const
{
  return this->Visuals()->GetById(_id);
}

//////////////////////////////////////////////////
VisualPtr BaseScene::VisualByName(const std::string &_name) const
{
  return this->Visuals()->GetByName(_name);
}

//////////////////////////////////////////////////
VisualPtr BaseScene::VisualByIndex(unsigned int _index) const
{
  return this->Visuals()->GetByIndex(_index);
}

//////////////////////////////////////////////////
void BaseScene::DestroyVisual(VisualPtr _visual, bool _recursive)
{
  if (_recursive)
  {
    this->DestroyNode(_visual, _recursive);
  }
  else
  {
    this->Visuals()->Destroy(_visual);
  }
}

//////////////////////////////////////////////////
void BaseScene::DestroyVisualById(unsigned int _id)
{
  this->Visuals()->DestroyById(_id);
}

//////////////////////////////////////////////////
void BaseScene::DestroyVisualByName(const std::string &_name)
{
  this->Visuals()->DestroyByName(_name);
}

//////////////////////////////////////////////////
void BaseScene::DestroyVisualByIndex(unsigned int _index)
{
  this->Visuals()->DestroyByIndex(_index);
}

//////////////////////////////////////////////////
void BaseScene::DestroyVisuals()
{
  this->Visuals()->DestroyAll();
}

//////////////////////////////////////////////////
bool BaseScene::MaterialRegistered(const std::string &_name) const
{
  return this->Materials()->ContainsKey(_name);
}

//////////////////////////////////////////////////
MaterialPtr BaseScene::Material(const std::string &_name) const
{
  return this->Materials()->Get(_name);
}

//////////////////////////////////////////////////
void BaseScene::RegisterMaterial(const std::string &_name,
    MaterialPtr _material)
{
  if (_material)
    this->Materials()->Put(_name, _material);
}

//////////////////////////////////////////////////
void BaseScene::UnregisterMaterial(const std::string &_name)
{
  this->Materials()->Remove(_name);
}

//////////////////////////////////////////////////
void BaseScene::UnregisterMaterials()
{
  this->Materials()->RemoveAll();
}

//////////////////////////////////////////////////
void BaseScene::DestroyMaterial(MaterialPtr _material)
{
  if (!_material)
    return;

  std::string matName = _material->Name();
  _material->Destroy();
  this->UnregisterMaterial(matName);
}

//////////////////////////////////////////////////
void BaseScene::DestroyMaterials()
{
  for (unsigned int i = 0; i < this->Materials()->Size(); ++i)
  {
    auto m = this->Materials()->GetByIndex(i);
    m->Destroy();
  }
  this->UnregisterMaterials();
}

//////////////////////////////////////////////////
DirectionalLightPtr BaseScene::CreateDirectionalLight()
{
  unsigned int objId = this->CreateObjectId();
  return this->CreateDirectionalLight(objId);
}

//////////////////////////////////////////////////
DirectionalLightPtr BaseScene::CreateDirectionalLight(unsigned int _id)
{
  std::string objName = this->CreateObjectName(_id, "DirectionalLight");
  return this->CreateDirectionalLight(_id, objName);
}

//////////////////////////////////////////////////
DirectionalLightPtr BaseScene::CreateDirectionalLight(const std::string &_name)
{
  unsigned int objId = this->CreateObjectId();
  return this->CreateDirectionalLight(objId, _name);
}

//////////////////////////////////////////////////
DirectionalLightPtr BaseScene::CreateDirectionalLight(unsigned int _id,
    const std::string &_name)
{
  DirectionalLightPtr light = this->CreateDirectionalLightImpl(_id, _name);
  bool result = this->RegisterLight(light);
  return (result) ? light : nullptr;
}

//////////////////////////////////////////////////
PointLightPtr BaseScene::CreatePointLight()
{
  unsigned int objId = this->CreateObjectId();
  return this->CreatePointLight(objId);
}
//////////////////////////////////////////////////
PointLightPtr BaseScene::CreatePointLight(unsigned int _id)
{
  std::string objName = this->CreateObjectName(_id, "PointLight");
  return this->CreatePointLight(_id, objName);
}
//////////////////////////////////////////////////
PointLightPtr BaseScene::CreatePointLight(const std::string &_name)
{
  unsigned int objId = this->CreateObjectId();
  return this->CreatePointLight(objId, _name);
}
//////////////////////////////////////////////////
PointLightPtr BaseScene::CreatePointLight(unsigned int _id,
    const std::string &_name)
{
  PointLightPtr light = this->CreatePointLightImpl(_id, _name);
  bool result = this->RegisterLight(light);
  return (result) ? light : nullptr;
}

//////////////////////////////////////////////////
SpotLightPtr BaseScene::CreateSpotLight()
{
  unsigned int objId = this->CreateObjectId();
  return this->CreateSpotLight(objId);
}
//////////////////////////////////////////////////
SpotLightPtr BaseScene::CreateSpotLight(unsigned int _id)
{
  std::string objName = this->CreateObjectName(_id, "SpotLight");
  return this->CreateSpotLight(_id, objName);
}
//////////////////////////////////////////////////
SpotLightPtr BaseScene::CreateSpotLight(const std::string &_name)
{
  unsigned int objId = this->CreateObjectId();
  return this->CreateSpotLight(objId, _name);
}
//////////////////////////////////////////////////
SpotLightPtr BaseScene::CreateSpotLight(unsigned int _id,
    const std::string &_name)
{
  SpotLightPtr light = this->CreateSpotLightImpl(_id, _name);
  bool result = this->RegisterLight(light);
  return (result) ? light : nullptr;
}

//////////////////////////////////////////////////
CameraPtr BaseScene::CreateCamera()
{
  unsigned int objId = this->CreateObjectId();
  return this->CreateCamera(objId);
}
//////////////////////////////////////////////////
CameraPtr BaseScene::CreateCamera(unsigned int _id)
{
  std::string objName = this->CreateObjectName(_id, "Camera");
  return this->CreateCamera(_id, objName);
}
//////////////////////////////////////////////////
CameraPtr BaseScene::CreateCamera(const std::string &_name)
{
  unsigned int objId = this->CreateObjectId();
  return this->CreateCamera(objId, _name);
}
//////////////////////////////////////////////////
CameraPtr BaseScene::CreateCamera(unsigned int _id, const std::string &_name)
{
  CameraPtr camera = this->CreateCameraImpl(_id, _name);
  bool result = this->RegisterSensor(camera);
  return (result) ? camera : nullptr;
}

//////////////////////////////////////////////////
DepthCameraPtr BaseScene::CreateDepthCamera()
{
  unsigned int objId = this->CreateObjectId();
  return this->CreateDepthCamera(objId);
}
//////////////////////////////////////////////////
DepthCameraPtr BaseScene::CreateDepthCamera(const unsigned int _id)
{
  std::string objName = this->CreateObjectName(_id, "DepthCamera");
  return this->CreateDepthCamera(_id, objName);
}
//////////////////////////////////////////////////
DepthCameraPtr BaseScene::CreateDepthCamera(const std::string &_name)
{
  unsigned int objId = this->CreateObjectId();
  return this->CreateDepthCamera(objId, _name);
}
//////////////////////////////////////////////////
DepthCameraPtr BaseScene::CreateDepthCamera(const unsigned int _id,
    const std::string &_name)
{
  DepthCameraPtr camera = this->CreateDepthCameraImpl(_id, _name);
  bool result = this->RegisterSensor(camera);
  return (result) ? camera : nullptr;
}

//////////////////////////////////////////////////
ThermalCameraPtr BaseScene::CreateThermalCamera()
{
  unsigned int objId = this->CreateObjectId();
  return this->CreateThermalCamera(objId);
}
//////////////////////////////////////////////////
ThermalCameraPtr BaseScene::CreateThermalCamera(const unsigned int _id)
{
  std::string objName = this->CreateObjectName(_id, "ThermalCamera");
  return this->CreateThermalCamera(_id, objName);
}
//////////////////////////////////////////////////
ThermalCameraPtr BaseScene::CreateThermalCamera(const std::string &_name)
{
  unsigned int objId = this->CreateObjectId();
  return this->CreateThermalCamera(objId, _name);
}
//////////////////////////////////////////////////
ThermalCameraPtr BaseScene::CreateThermalCamera(const unsigned int _id,
    const std::string &_name)
{
  ThermalCameraPtr camera = this->CreateThermalCameraImpl(_id, _name);
  bool result = this->RegisterSensor(camera);
  return (result) ? camera : nullptr;
}

//////////////////////////////////////////////////
<<<<<<< HEAD
BoundingBoxCameraPtr BaseScene::CreateBoundingBoxCamera()
{
  unsigned int objId = this->CreateObjectId();
  return this->CreateBoundingBoxCamera(objId);
}
//////////////////////////////////////////////////
BoundingBoxCameraPtr BaseScene::CreateBoundingBoxCamera(
  const unsigned int _id)
{
  std::string objName = this->CreateObjectName(_id, "BoundingBoxCamera");
  return this->CreateBoundingBoxCamera(_id, objName);
}
//////////////////////////////////////////////////
BoundingBoxCameraPtr BaseScene::CreateBoundingBoxCamera(
  const std::string &_name)
{
  unsigned int objId = this->CreateObjectId();
  return this->CreateBoundingBoxCamera(objId, _name);
}
//////////////////////////////////////////////////
BoundingBoxCameraPtr BaseScene::CreateBoundingBoxCamera(
  const unsigned int _id,
    const std::string &_name)
{
  BoundingBoxCameraPtr camera = this->CreateBoundingBoxCameraImpl(_id, _name);
=======
SegmentationCameraPtr BaseScene::CreateSegmentationCamera()
{
  unsigned int objId = this->CreateObjectId();
  return this->CreateSegmentationCamera(objId);
}
//////////////////////////////////////////////////
SegmentationCameraPtr BaseScene::CreateSegmentationCamera(
  const unsigned int _id)
{
  std::string objName = this->CreateObjectName(_id, "SegmentationCamera");
  return this->CreateSegmentationCamera(_id, objName);
}
//////////////////////////////////////////////////
SegmentationCameraPtr BaseScene::CreateSegmentationCamera(
  const std::string &_name)
{
  unsigned int objId = this->CreateObjectId();
  return this->CreateSegmentationCamera(objId, _name);
}
//////////////////////////////////////////////////
SegmentationCameraPtr BaseScene::CreateSegmentationCamera(
  const unsigned int _id,
    const std::string &_name)
{
  SegmentationCameraPtr camera = this->CreateSegmentationCameraImpl(_id, _name);
>>>>>>> 8e7c8763
  bool result = this->RegisterSensor(camera);
  return (result) ? camera : nullptr;
}

//////////////////////////////////////////////////
GpuRaysPtr BaseScene::CreateGpuRays()
{
  unsigned int objId = this->CreateObjectId();
  return this->CreateGpuRays(objId);
}
//////////////////////////////////////////////////
GpuRaysPtr BaseScene::CreateGpuRays(const unsigned int _id)
{
  std::string objName = this->CreateObjectName(_id, "GpuRays");
  return this->CreateGpuRays(_id, objName);
}
//////////////////////////////////////////////////
GpuRaysPtr BaseScene::CreateGpuRays(const std::string &_name)
{
  unsigned int objId = this->CreateObjectId();
  return this->CreateGpuRays(objId, _name);
}
//////////////////////////////////////////////////
GpuRaysPtr BaseScene::CreateGpuRays(const unsigned int _id,
    const std::string &_name)
{
  GpuRaysPtr gpuRays = this->CreateGpuRaysImpl(_id, _name);
  bool result = this->RegisterSensor(gpuRays);
  return (result) ? gpuRays : nullptr;
}

//////////////////////////////////////////////////
VisualPtr BaseScene::CreateVisual()
{
  unsigned int objId = this->CreateObjectId();
  return this->CreateVisual(objId);
}
//////////////////////////////////////////////////
VisualPtr BaseScene::CreateVisual(unsigned int _id)
{
  std::string objName = this->CreateObjectName(_id, "Visual");
  return this->CreateVisual(_id, objName);
}
//////////////////////////////////////////////////
VisualPtr BaseScene::CreateVisual(const std::string &_name)
{
  unsigned int objId = this->CreateObjectId();
  return this->CreateVisual(objId, _name);
}
//////////////////////////////////////////////////
VisualPtr BaseScene::CreateVisual(unsigned int _id, const std::string &_name)
{
  VisualPtr visual = this->CreateVisualImpl(_id, _name);
  bool result = this->RegisterVisual(visual);
  return (result) ? visual : nullptr;
}

//////////////////////////////////////////////////
ArrowVisualPtr BaseScene::CreateArrowVisual()
{
  unsigned int objId = this->CreateObjectId();
  return this->CreateArrowVisual(objId);
}
//////////////////////////////////////////////////
ArrowVisualPtr BaseScene::CreateArrowVisual(unsigned int _id)
{
  std::string objName = this->CreateObjectName(_id, "ArrowVisual");
  return this->CreateArrowVisual(_id, objName);
}
//////////////////////////////////////////////////
ArrowVisualPtr BaseScene::CreateArrowVisual(const std::string &_name)
{
  unsigned int objId = this->CreateObjectId();
  return this->CreateArrowVisual(objId, _name);
}
//////////////////////////////////////////////////
ArrowVisualPtr BaseScene::CreateArrowVisual(unsigned int _id,
    const std::string &_name)
{
  ArrowVisualPtr visual = this->CreateArrowVisualImpl(_id, _name);
  bool result = this->RegisterVisual(visual);
  return (result) ? visual : nullptr;
}

//////////////////////////////////////////////////
AxisVisualPtr BaseScene::CreateAxisVisual()
{
  unsigned int objId = this->CreateObjectId();
  return this->CreateAxisVisual(objId);
}
//////////////////////////////////////////////////
AxisVisualPtr BaseScene::CreateAxisVisual(unsigned int _id)
{
  std::string objName = this->CreateObjectName(_id, "AxisVisual");
  return this->CreateAxisVisual(_id, objName);
}
//////////////////////////////////////////////////
AxisVisualPtr BaseScene::CreateAxisVisual(const std::string &_name)
{
  unsigned int objId = this->CreateObjectId();
  return this->CreateAxisVisual(objId, _name);
}
//////////////////////////////////////////////////
AxisVisualPtr BaseScene::CreateAxisVisual(unsigned int _id,
    const std::string &_name)
{
  AxisVisualPtr visual = this->CreateAxisVisualImpl(_id, _name);
  bool result = this->RegisterVisual(visual);
  return (result) ? visual : nullptr;
}

//////////////////////////////////////////////////
COMVisualPtr BaseScene::CreateCOMVisual()
{
  unsigned int objId = this->CreateObjectId();
  return this->CreateCOMVisual(objId);
}

//////////////////////////////////////////////////
COMVisualPtr BaseScene::CreateCOMVisual(unsigned int _id)
{
  std::string objName = this->CreateObjectName(_id, "COMVisual");
  return this->CreateCOMVisual(_id, objName);
}

//////////////////////////////////////////////////
COMVisualPtr BaseScene::CreateCOMVisual(const std::string &_name)
{
  unsigned int objId = this->CreateObjectId();
  return this->CreateCOMVisual(objId, _name);
}

//////////////////////////////////////////////////
COMVisualPtr BaseScene::CreateCOMVisual(unsigned int _id,
    const std::string &_name)
{
  COMVisualPtr visual = this->CreateCOMVisualImpl(_id, _name);
  bool result = this->RegisterVisual(visual);
  return (result) ? visual : nullptr;
}

InertiaVisualPtr BaseScene::CreateInertiaVisual()
{
  unsigned int objId = this->CreateObjectId();
  return this->CreateInertiaVisual(objId);
}

//////////////////////////////////////////////////
InertiaVisualPtr BaseScene::CreateInertiaVisual(unsigned int _id)
{
  std::string objName = this->CreateObjectName(_id, "InertiaVisual");
  return this->CreateInertiaVisual(_id, objName);
}

//////////////////////////////////////////////////
InertiaVisualPtr BaseScene::CreateInertiaVisual(const std::string &_name)
{
  unsigned int objId = this->CreateObjectId();
  return this->CreateInertiaVisual(objId, _name);
}

//////////////////////////////////////////////////
InertiaVisualPtr BaseScene::CreateInertiaVisual(unsigned int _id,
    const std::string &_name)
{
  InertiaVisualPtr visual = this->CreateInertiaVisualImpl(_id, _name);
  bool result = this->RegisterVisual(visual);
  return (result) ? visual : nullptr;
}

//////////////////////////////////////////////////
JointVisualPtr BaseScene::CreateJointVisual()
{
  unsigned int objId = this->CreateObjectId();
  return this->CreateJointVisual(objId);
}

//////////////////////////////////////////////////
JointVisualPtr BaseScene::CreateJointVisual(unsigned int _id)
{
  std::string objName = this->CreateObjectName(_id, "JointVisual");
  return this->CreateJointVisual(_id, objName);
}

//////////////////////////////////////////////////
JointVisualPtr BaseScene::CreateJointVisual(const std::string &_name)
{
  unsigned int objId = this->CreateObjectId();
  return this->CreateJointVisual(objId, _name);
}

//////////////////////////////////////////////////
JointVisualPtr BaseScene::CreateJointVisual(unsigned int _id,
    const std::string &_name)
{
  JointVisualPtr visual = this->CreateJointVisualImpl(_id, _name);
  bool result = this->RegisterVisual(visual);
  return (result) ? visual : nullptr;
}

//////////////////////////////////////////////////
LightVisualPtr BaseScene::CreateLightVisual()
{
  unsigned int objId = this->CreateObjectId();
  return this->CreateLightVisual(objId);
}

//////////////////////////////////////////////////
LightVisualPtr BaseScene::CreateLightVisual(unsigned int _id)
{
  std::string objName = this->CreateObjectName(_id, "LightVisual");
  return this->CreateLightVisual(_id, objName);
}

//////////////////////////////////////////////////
LightVisualPtr BaseScene::CreateLightVisual(const std::string &_name)
{
  unsigned int objId = this->CreateObjectId();
  return this->CreateLightVisual(objId, _name);
}

//////////////////////////////////////////////////
LightVisualPtr BaseScene::CreateLightVisual(unsigned int _id,
    const std::string &_name)
{
  LightVisualPtr visual = this->CreateLightVisualImpl(_id, _name);
  bool result = this->RegisterVisual(visual);
  return (result) ? visual : nullptr;
}

//////////////////////////////////////////////////
GizmoVisualPtr BaseScene::CreateGizmoVisual()
{
  unsigned int objId = this->CreateObjectId();
  return this->CreateGizmoVisual(objId);
}

//////////////////////////////////////////////////
GizmoVisualPtr BaseScene::CreateGizmoVisual(unsigned int _id)
{
  std::string objName = this->CreateObjectName(_id, "GizmoVisual");
  return this->CreateGizmoVisual(_id, objName);
}

//////////////////////////////////////////////////
GizmoVisualPtr BaseScene::CreateGizmoVisual(const std::string &_name)
{
  unsigned int objId = this->CreateObjectId();
  return this->CreateGizmoVisual(objId, _name);
}

//////////////////////////////////////////////////
GizmoVisualPtr BaseScene::CreateGizmoVisual(unsigned int _id,
    const std::string &_name)
{
  GizmoVisualPtr visual = this->CreateGizmoVisualImpl(_id, _name);
  bool result = this->RegisterVisual(visual);
  return (result) ? visual : nullptr;
}

//////////////////////////////////////////////////
GeometryPtr BaseScene::CreateBox()
{
  unsigned int objId = this->CreateObjectId();
  std::string objName = this->CreateObjectName(objId, "Box");
  return this->CreateBoxImpl(objId, objName);
}

//////////////////////////////////////////////////
GeometryPtr BaseScene::CreateCone()
{
  unsigned int objId = this->CreateObjectId();
  std::string objName = this->CreateObjectName(objId, "Cone");
  return this->CreateConeImpl(objId, objName);
}

//////////////////////////////////////////////////
GeometryPtr BaseScene::CreateCylinder()
{
  unsigned int objId = this->CreateObjectId();
  std::string objName = this->CreateObjectName(objId, "Cylinder");
  return this->CreateCylinderImpl(objId, objName);
}

//////////////////////////////////////////////////
GeometryPtr BaseScene::CreatePlane()
{
  unsigned int objId = this->CreateObjectId();
  std::string objName = this->CreateObjectName(objId, "Plane");
  return this->CreatePlaneImpl(objId, objName);
}

//////////////////////////////////////////////////
CapsulePtr BaseScene::CreateCapsule()
{
  unsigned int objId = this->CreateObjectId();
  std::string objName = this->CreateObjectName(objId, "Capsule");
  return this->CreateCapsuleImpl(objId, objName);
}

//////////////////////////////////////////////////
GeometryPtr BaseScene::CreateSphere()
{
  unsigned int objId = this->CreateObjectId();
  std::string objName = this->CreateObjectName(objId, "Sphere");
  return this->CreateSphereImpl(objId, objName);
}

//////////////////////////////////////////////////
MeshPtr BaseScene::CreateMesh(const std::string &_meshName)
{
  MeshDescriptor descriptor(_meshName);
  return this->CreateMesh(descriptor);
}

//////////////////////////////////////////////////
MeshPtr BaseScene::CreateMesh(const common::Mesh *_mesh)
{
  MeshDescriptor descriptor(_mesh);
  return this->CreateMesh(descriptor);
}

//////////////////////////////////////////////////
MeshPtr BaseScene::CreateMesh(const MeshDescriptor &_desc)
{
  std::string meshName = (_desc.mesh) ?
      _desc.mesh->Name() : _desc.meshName;

  unsigned int objId = this->CreateObjectId();
  std::string objName = this->CreateObjectName(objId, "Mesh-" + meshName);
  return this->CreateMeshImpl(objId, objName, _desc);
}

//////////////////////////////////////////////////
HeightmapPtr BaseScene::CreateHeightmap(const HeightmapDescriptor &_desc)
{
  unsigned int objId = this->CreateObjectId();
  std::string objName = this->CreateObjectName(objId, "Heightmap");
  return this->CreateHeightmapImpl(objId, objName, _desc);
}

//////////////////////////////////////////////////
GridPtr BaseScene::CreateGrid()
{
  unsigned int objId = this->CreateObjectId();
  std::string objName = this->CreateObjectName(objId, "Grid");
  return this->CreateGridImpl(objId, objName);
}

//////////////////////////////////////////////////
MarkerPtr BaseScene::CreateMarker()
{
  unsigned int objId = this->CreateObjectId();
  std::string objName = this->CreateObjectName(objId, "Marker");
  return this->CreateMarkerImpl(objId, objName);
}

//////////////////////////////////////////////////
LidarVisualPtr BaseScene::CreateLidarVisual()
{
  unsigned int objId = this->CreateObjectId();
  return this->CreateLidarVisual(objId);
}

//////////////////////////////////////////////////
LidarVisualPtr BaseScene::CreateLidarVisual(unsigned int _id)
{
  const std::string objName = this->CreateObjectName(_id, "LidarVisual");
  return this->CreateLidarVisual(_id, objName);
}

//////////////////////////////////////////////////
LidarVisualPtr BaseScene::CreateLidarVisual(const std::string &_name)
{
  unsigned int objId = this->CreateObjectId();
  return this->CreateLidarVisual(objId, _name);
}

//////////////////////////////////////////////////
LidarVisualPtr BaseScene::CreateLidarVisual(unsigned int _id,
                                            const std::string &_name)
{
  LidarVisualPtr lidar = this->CreateLidarVisualImpl(_id, _name);
  bool result = this->RegisterVisual(lidar);
  return (result) ? lidar : nullptr;
}

//////////////////////////////////////////////////
WireBoxPtr BaseScene::CreateWireBox()
{
  unsigned int objId = this->CreateObjectId();
  std::string objName = this->CreateObjectName(objId, "Wirebox");
  return this->CreateWireBoxImpl(objId, objName);
}

//////////////////////////////////////////////////
TextPtr BaseScene::CreateText()
{
  unsigned int objId = this->CreateObjectId();
  std::string objName = this->CreateObjectName(objId, "Text");
  return this->CreateTextImpl(objId, objName);
}

//////////////////////////////////////////////////
TextPtr BaseScene::CreateTextImpl(const unsigned int /*_id*/,
    const std::string &/*_name*/)
{
  return TextPtr();
}

//////////////////////////////////////////////////
MaterialPtr BaseScene::CreateMaterial(const std::string &_name)
{
  unsigned int objId = this->CreateObjectId();

  std::string objName = _name.empty() ?
      this->CreateObjectName(objId, "Material") : _name;

  MaterialPtr material = this->CreateMaterialImpl(objId, objName);
  this->RegisterMaterial(objName, material);

  return material;
}

//////////////////////////////////////////////////
MaterialPtr BaseScene::CreateMaterial(const common::Material &_material)
{
  MaterialPtr material;
  unsigned int objId = this->CreateObjectId();
  std::string objName = _material.Name().empty() ?
      this->CreateObjectName(objId, "Material") : _material.Name();

  material = this->CreateMaterialImpl(objId, objName);
  material->CopyFrom(_material);
  this->RegisterMaterial(objName, material);

  return material;
}

//////////////////////////////////////////////////
RenderTexturePtr BaseScene::CreateRenderTexture()
{
  unsigned int objId = this->CreateObjectId();
  std::string objName = this->CreateObjectName(objId, "RenderTexture");
  return this->CreateRenderTextureImpl(objId, objName);
}

//////////////////////////////////////////////////
RenderWindowPtr BaseScene::CreateRenderWindow()
{
  unsigned int objId = this->CreateObjectId();
  std::string objName = this->CreateObjectName(objId, "RenderWindow");
  return this->CreateRenderWindowImpl(objId, objName);
}

//////////////////////////////////////////////////
RayQueryPtr BaseScene::CreateRayQuery()
{
  unsigned int objId = this->CreateObjectId();
  std::string objName = this->CreateObjectName(objId, "RayQuery");
  return this->CreateRayQueryImpl(objId, objName);
}

//////////////////////////////////////////////////
ParticleEmitterPtr BaseScene::CreateParticleEmitter()
{
  unsigned int objId = this->CreateObjectId();
  return this->CreateParticleEmitter(objId);
}

//////////////////////////////////////////////////
ParticleEmitterPtr BaseScene::CreateParticleEmitter(unsigned int _id)
{
  std::string objName = this->CreateObjectName(_id, "ParticleEmitter");
  return this->CreateParticleEmitter(_id, objName);
}

//////////////////////////////////////////////////
ParticleEmitterPtr BaseScene::CreateParticleEmitter(const std::string &_name)
{
  unsigned int objId = this->CreateObjectId();
  return this->CreateParticleEmitter(objId, _name);
}

//////////////////////////////////////////////////
ParticleEmitterPtr BaseScene::CreateParticleEmitter(unsigned int _id,
    const std::string &_name)
{
  ParticleEmitterPtr visual = this->CreateParticleEmitterImpl(_id, _name);
  bool result = this->RegisterVisual(visual);
  return (result) ? visual : nullptr;
}

//////////////////////////////////////////////////
void BaseScene::SetSkyEnabled(bool _enabled)  // NOLINT(readability/casting)
{
  // no op, let derived class implement this.
  if (_enabled)
  {
    ignerr << "Sky not supported by: "
           << this->Engine()->Name() << std::endl;
  }
}

//////////////////////////////////////////////////
bool BaseScene::SkyEnabled() const
{
  return false;
}


//////////////////////////////////////////////////
void BaseScene::PreRender()
{
  this->RootVisual()->PreRender();
}

//////////////////////////////////////////////////
void BaseScene::PostRender()
{
}

//////////////////////////////////////////////////
void BaseScene::SetCameraPassCountPerGpuFlush(uint8_t /*_numPass*/)
{
}

//////////////////////////////////////////////////
uint8_t BaseScene::CameraPassCountPerGpuFlush() const
{
  return 0u;
}

//////////////////////////////////////////////////
bool BaseScene::LegacyAutoGpuFlush() const
{
  return true;
}

//////////////////////////////////////////////////
void BaseScene::Clear()
{
  this->nodes->DestroyAll();
  this->DestroyMaterials();
  this->nextObjectId = ignition::math::MAX_UI16;
}

//////////////////////////////////////////////////
void BaseScene::Destroy()
{
  // TODO(anyone): destroy context
  this->Clear();
  this->loaded = false;
  this->initialized = false;
}

//////////////////////////////////////////////////
unsigned int BaseScene::CreateObjectId()
{
  return this->nextObjectId--;
}

//////////////////////////////////////////////////
std::string BaseScene::CreateObjectName(unsigned int _id,
    const std::string &_prefix)
{
  std::stringstream ss;
  ss << this->name << "::" << _prefix;
  ss << "(" << std::to_string(_id) << ")";
  return ss.str();
}

//////////////////////////////////////////////////
bool BaseScene::RegisterLight(LightPtr _light)
{
  return (_light) ? this->Lights()->Add(_light) : false;
}

//////////////////////////////////////////////////
bool BaseScene::RegisterSensor(SensorPtr _sensor)
{
  return (_sensor) ? this->Sensors()->Add(_sensor) : false;
}

//////////////////////////////////////////////////
bool BaseScene::RegisterVisual(VisualPtr _visual)
{
  return (_visual) ? this->Visuals()->Add(_visual) : false;
}

//////////////////////////////////////////////////
void BaseScene::CreateNodeStore()
{
  NodeCompositeStorePtr compStore(new BaseNodeCompositeStore);

  // get specific stores
  LightStorePtr lights = this->Lights();
  SensorStorePtr sensors = this->Sensors();
  VisualStorePtr visuals = this->Visuals();

  // convert to node stores
  NodeStorePtr lightNodes(new BaseStoreWrapper<Node, Light>(lights));
  NodeStorePtr sensorNodes(new BaseStoreWrapper<Node, Sensor>(sensors));
  NodeStorePtr visualNodes(new BaseStoreWrapper<Node, Visual>(visuals));

  // add to composite store
  compStore->AddStore(lightNodes);
  compStore->AddStore(sensorNodes);
  compStore->AddStore(visualNodes);

  this->nodes = compStore;
}

//////////////////////////////////////////////////
void BaseScene::CreateMaterials()
{
  MaterialPtr material;

  material = this->CreateMaterial("Default/TransRed");
  material->SetAmbient(1.0, 0.0, 0.0);
  material->SetDiffuse(1.0, 0.0, 0.0);
  material->SetEmissive(1.0, 0.0, 0.0);
  material->SetTransparency(0.5);
  material->SetCastShadows(false);
  material->SetReceiveShadows(false);
  material->SetLightingEnabled(false);

  material = this->CreateMaterial("Default/TransGreen");
  material->SetAmbient(0.0, 1.0, 0.0);
  material->SetDiffuse(0.0, 1.0, 0.0);
  material->SetEmissive(0.0, 1.0, 0.0);
  material->SetTransparency(0.5);
  material->SetCastShadows(false);
  material->SetReceiveShadows(false);
  material->SetLightingEnabled(false);

  material = this->CreateMaterial("Default/TransBlue");
  material->SetAmbient(0.0, 0.0, 1.0);
  material->SetDiffuse(0.0, 0.0, 1.0);
  material->SetEmissive(0.0, 0.0, 1.0);
  material->SetTransparency(0.5);
  material->SetCastShadows(false);
  material->SetReceiveShadows(false);
  material->SetLightingEnabled(false);

  material = this->CreateMaterial("Default/TransYellow");
  material->SetAmbient(1.0, 1.0, 0.0);
  material->SetDiffuse(1.0, 1.0, 0.0);
  material->SetEmissive(1.0, 1.0, 0.0);
  material->SetTransparency(0.5);
  material->SetCastShadows(false);
  material->SetReceiveShadows(false);
  material->SetLightingEnabled(false);

  material = this->CreateMaterial("Default/TransPurple");
  material->SetAmbient(1.0, 0.0, 1.0);
  material->SetDiffuse(1.0, 0.0, 1.0);
  material->SetEmissive(1.0, 0.0, 1.0);
  material->SetTransparency(0.5);
  material->SetCastShadows(false);
  material->SetReceiveShadows(false);
  material->SetLightingEnabled(false);
  material->SetDepthWriteEnabled(false);

  material = this->CreateMaterial("Default/White");
  material->SetAmbient(1.0, 1.0, 1.0);
  material->SetDiffuse(1.0, 1.0, 1.0);
  material->SetEmissive(1.0, 1.0, 1.0);
  material->SetTransparency(0);
  material->SetCastShadows(true);
  material->SetReceiveShadows(true);
  material->SetLightingEnabled(true);

  const char *env = std::getenv("IGN_RENDERING_RESOURCE_PATH");
  std::string resourcePath = (env) ? std::string(env) :
      IGN_RENDERING_RESOURCE_PATH;

  // path to look for CoM material texture
  std::string com_material_texture_path = common::joinPaths(
      resourcePath, "media", "materials", "textures", "com.png");
  material = this->CreateMaterial("Default/CoM");
  material->SetTexture(com_material_texture_path);
  material->SetTransparency(0);
  material->SetCastShadows(false);
  material->SetReceiveShadows(true);
  material->SetLightingEnabled(true);
}<|MERGE_RESOLUTION|>--- conflicted
+++ resolved
@@ -817,7 +817,6 @@
 }
 
 //////////////////////////////////////////////////
-<<<<<<< HEAD
 BoundingBoxCameraPtr BaseScene::CreateBoundingBoxCamera()
 {
   unsigned int objId = this->CreateObjectId();
@@ -843,7 +842,11 @@
     const std::string &_name)
 {
   BoundingBoxCameraPtr camera = this->CreateBoundingBoxCameraImpl(_id, _name);
-=======
+  bool result = this->RegisterSensor(camera);
+  return (result) ? camera : nullptr;
+}
+
+//////////////////////////////////////////////////
 SegmentationCameraPtr BaseScene::CreateSegmentationCamera()
 {
   unsigned int objId = this->CreateObjectId();
@@ -869,7 +872,6 @@
     const std::string &_name)
 {
   SegmentationCameraPtr camera = this->CreateSegmentationCameraImpl(_id, _name);
->>>>>>> 8e7c8763
   bool result = this->RegisterSensor(camera);
   return (result) ? camera : nullptr;
 }
