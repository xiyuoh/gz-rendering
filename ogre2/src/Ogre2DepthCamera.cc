--- conflicted
+++ resolved
@@ -440,46 +440,6 @@
   auto ogreRoot = engine->OgreRoot();
   Ogre::CompositorManager2 *ogreCompMgr = ogreRoot->getCompositorManager2();
 
-<<<<<<< HEAD
-  // We need to programmatically create the compositor because we need to
-  // configure it to use the cloned depth material created earlier.
-  // The compositor workspace definition is equivalent to the following
-  // ogre compositor script:
-  // compositor_node DepthCamera
-  // {
-  //   in 0 rt_input
-  //   // colorTexture shares same depth buffer as depthTexture
-  //   texture colorTexture target_width target_height PF_R8G8B8
-  //       depth_texture depth_format PF_D32_FLOAT
-  //   texture depthTexture target_width target_height PF_D32_FLOAT
-  //   target colorTexture
-  //   {
-  //     pass clear
-  //     {
-  //       colour_value 0.0 0.0 0.0 1.0
-  //     }
-  //     pass render_scene
-  //     {
-  //     }
-  //   }
-  //   target rt_input
-  //   {
-  //     pass clear
-  //     {
-  //       colour_value 0.0 0.0 0.0 1.0
-  //     }
-  //     pass render_quad
-  //     {
-  //       material DepthCamera // Use copy instead of original
-  //       input 0 depthTexture
-  //       input 1 colorTexture
-  //       quad_normals camera_far_corners_view_space
-  //     }
-  //   }
-  //   out 0 rt_input
-  // }
-=======
->>>>>>> 7f0235a8
   std::string wsDefName = "DepthCameraWorkspace_" + this->Name();
   this->dataPtr->ogreCompositorWorkspaceDef = wsDefName;
   if (!ogreCompMgr->hasWorkspaceDefinition(wsDefName))
@@ -624,18 +584,10 @@
       // the number of shadow-casting light changes
       // passScene->mShadowNode = "PbsMaterialsShadowNode";
     }
-<<<<<<< HEAD
-
-    // rt_input target - converts depth to xyz
-    Ogre::CompositorTargetDef *inputTargetDef =
-        nodeDef->addTargetPass("rt_input");
-    inputTargetDef->setNumPasses(2);
-=======
     // rt0 target - converts depth to xyz
     Ogre::CompositorTargetDef *inTargetDef =
         baseNodeDef->addTargetPass("rt0");
     inTargetDef->setNumPasses(1);
->>>>>>> 7f0235a8
     {
       // quad pass
       Ogre::CompositorPassQuadDef *passQuad =
