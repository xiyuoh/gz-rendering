--- conflicted
+++ resolved
@@ -33,14 +33,20 @@
   {
     class RenderEngine;
 
+    /// \brief Private implementation of the RenderEngineManager class
     class RenderEngineManagerPrivate
     {
+      /// \brief EngineMap that maps engine name to an engine pointer
       typedef std::map<std::string, RenderEngine *> EngineMap;
 
+      /// \brief EngineMap iterator
       typedef EngineMap::iterator EngineIter;
 
+      /// \brief Get a pointer to the render enginer from an EngineMap iterator
+      /// \brief EngineMap iterator
       public: RenderEngine *Engine(EngineIter _iter);
 
+      /// \brief Register default engines supplied by ign-rendering
       public: void RegisterDefaultEngines();
 
       /// \brief Load a render engine plugin
@@ -48,17 +54,14 @@
       /// \return True if the plugin is loaded successfully
       public: bool LoadEnginePlugin(const std::string &_filename);
 
+      /// \brief Unregister an engine using an EngineMap iterator
+      /// \brief EngineMap iterator
       public: void UnregisterEngine(EngineIter _iter);
 
-      // Engines tha have been registered and loaded
+      // Engines that have been registered
       public: EngineMap engines;
 
-<<<<<<< HEAD
-      /// \brief A list of default engines
-      /// Map is engine name to plugin filename
-=======
-      /// A map of default engine name to its plugin library path
->>>>>>> 9fd0dd37
+      /// \brief A map of default engine name to its plugin library path
       public: std::map<std::string, std::string> defaultEngines;
     };
   }
@@ -91,12 +94,7 @@
 bool RenderEngineManager::HasEngine(const std::string &_name) const
 {
   auto iter = this->dataPtr->engines.find(_name);
-  if (iter == this->dataPtr->engines.end())
-  {
-    auto defaultIter = this->dataPtr->defaultEngines.find(_name);
-    return defaultIter != this->dataPtr->defaultEngines.end();
-  }
-  return true;
+  return iter != this->dataPtr->engines.end();
 }
 
 //////////////////////////////////////////////////
@@ -104,35 +102,12 @@
 {
   // check in the list of available engines
   auto iter = this->dataPtr->engines.find(_name);
+
   if (iter == this->dataPtr->engines.end())
-<<<<<<< HEAD
-  {
-    // try default engines
-    auto defaultEngineIt = this->dataPtr->defaultEngines.find(_name);
-    if (defaultEngineIt != this->dataPtr->defaultEngines.end())
-    {
-      if (!this->dataPtr->LoadEnginePlugin(defaultEngineIt->second))
-      {
-        ignerr << "Unable to load render-engine registered with name: " << _name
-               << std::endl;
-        return nullptr;
-      }
-      else
-      {
-        // the engine should now be registered
-        iter = this->dataPtr->engines.find(_name);
-      }
-    }
-    // check again
-    if (iter == this->dataPtr->engines.end())
-    {
-      ignerr << "No render-engine registered with name: " << _name << std::endl;
-      return nullptr;
-    }
-  }
-=======
+  {
+    ignerr << "No render-engine registered with name: " << _name << std::endl;
     return nullptr;
->>>>>>> 9fd0dd37
+  }
 
   return this->dataPtr->Engine(iter);
 }
@@ -232,7 +207,7 @@
       {
         auto engineIt = this->engines.find(_iter->first);
         if (engineIt != this->engines.end())
-          return engineIt->second;
+          engine = engineIt->second;
       }
     }
   }
@@ -255,25 +230,6 @@
   // TODO(anyone) Find a cleaner way to get the default engine library name
 
   // cppcheck-suppress unreadVariable
-<<<<<<< HEAD
-  std::string engineFilename = "ignition-rendering" +
-    std::to_string(IGNITION_RENDERING_MAJOR_VERSION) + "-";
-#if HAVE_OGRE
-  defaultEngines["ogre"] = engineFilename +"ogre";
-#endif
-#if HAVE_OGRE2
-  defaultEngines["ogre2"] = engineFilename +"ogre2";
-#endif
-#if HAVE_OPTIX
-  defaultEngines["optix"] = engineFilename + "optix";
-#endif
-/*
-  for (const auto &engine : defaultEngines)
-  {
-    this->LoadEnginePlugin(engine);
-  }
-  */
-=======
   std::string engineName = "ignition-rendering" +
     std::to_string(IGNITION_RENDERING_MAJOR_VERSION) + "-";
 
@@ -289,7 +245,6 @@
   this->defaultEngines["optix"] = engineName + "optix";
   this->engines["optix"] = nullptr;
 #endif
->>>>>>> 9fd0dd37
 }
 
 //////////////////////////////////////////////////
