/*
 * Copyright (C) 2018 Open Source Robotics Foundation
 *
 * Licensed under the Apache License, Version 2.0 (the "License");
 * you may not use this file except in compliance with the License.
 * You may obtain a copy of the License at
 *
 *     http://www.apache.org/licenses/LICENSE-2.0
 *
 * Unless required by applicable law or agreed to in writing, software
 * distributed under the License is distributed on an "AS IS" BASIS,
 * WITHOUT WARRANTIES OR CONDITIONS OF ANY KIND, either express or implied.
 * See the License for the specific language governing permissions and
 * limitations under the License.
 *
 */
#ifndef IGNITION_RENDERING_OGRE2_OGRE2SCENE_HH_
#define IGNITION_RENDERING_OGRE2_OGRE2SCENE_HH_

#include <string>

#include "ignition/rendering/Storage.hh"
#include "ignition/rendering/base/BaseScene.hh"
#include "ignition/rendering/ogre2/Ogre2RenderTypes.hh"
#include "ignition/rendering/ogre2/Ogre2Storage.hh"

#include "ignition/rendering/ogre2/Export.hh"

namespace Ogre
{
  class Root;
  class SceneManager;
}

namespace ignition
{
  namespace rendering
  {
    inline namespace IGNITION_RENDERING_VERSION_NAMESPACE {
    //
    /// \brief Ogre2.x implementation of the scene class
    class IGNITION_RENDERING_OGRE2_VISIBLE Ogre2Scene :
      public BaseScene
    {
      /// \brief Constructor
      /// \param[in] _id Unique scene Id
      /// \param[in] _name Scene name
      protected: Ogre2Scene(unsigned int _id, const std::string &_name);

      /// \brief Destructor
      public: virtual ~Ogre2Scene();

      // Documentation inherited.
      public: virtual void Fini() override;

      // Documentation inherited.
      public: virtual RenderEngine *Engine() const override;

      // Documentation inherited.
      public: virtual VisualPtr RootVisual() const override;

      // Documentation inherited.
      public: virtual math::Color AmbientLight() const override;

      // Documentation inherited.
      public: virtual void SetAmbientLight(const math::Color &_color) override;

      // Documentation inherited
      public: virtual void PreRender() override;

      // Documentation inherited
      public: virtual void Clear() override;

      // Documentation inherited
      public: virtual void Destroy() override;

      /// \brief Get a pointer to the ogre scene manager
      /// \return Pointer to the ogre scene manager
      public: virtual Ogre::SceneManager *OgreSceneManager() const;

      // Documentation inherited
      protected: virtual bool LoadImpl() override;

      // Documentation inherited
      protected: virtual bool InitImpl() override;

      // Documentation inherited
      protected: virtual DirectionalLightPtr CreateDirectionalLightImpl(
                     unsigned int _id, const std::string &_name) override;

      // Documentation inherited
      protected: virtual PointLightPtr CreatePointLightImpl(unsigned int _id,
                     const std::string &_name) override;

      // Documentation inherited
      protected: virtual SpotLightPtr CreateSpotLightImpl(unsigned int _id,
                     const std::string &_name) override;

      // Documentation inherited
      protected: virtual CameraPtr CreateCameraImpl(unsigned int _id,
                     const std::string &_name) override;

      // Documentation inherited
      protected: virtual VisualPtr CreateVisualImpl(unsigned int _id,
                     const std::string &_name) override;

      // Documentation inherited
      protected: virtual ArrowVisualPtr CreateArrowVisualImpl(unsigned int _id,
                     const std::string &_name) override;

      // Documentation inherited
      protected: virtual AxisVisualPtr CreateAxisVisualImpl(unsigned int _id,
                     const std::string &_name) override;

      // Documentation inherited
      protected: virtual GeometryPtr CreateBoxImpl(unsigned int _id,
                     const std::string &_name) override;

      // Documentation inherited
      protected: virtual GeometryPtr CreateConeImpl(unsigned int _id,
                     const std::string &_name) override;

      // Documentation inherited
      protected: virtual GeometryPtr CreateCylinderImpl(unsigned int _id,
                     const std::string &_name) override;

      // Documentation inherited
      protected: virtual GeometryPtr CreatePlaneImpl(unsigned int _id,
                     const std::string &_name) override;

      // Documentation inherited
      protected: virtual GeometryPtr CreateSphereImpl(unsigned int _id,
                     const std::string &_name) override;

      /// \brief Create a mesh object based on its name
      /// \param[in] _id Unique Id to assign to the mesh
      /// \param[in] _name Name to assign to the mesh
      /// \param[in] _meshName Name of the mesh to create
      protected: virtual MeshPtr CreateMeshImpl(unsigned int _id,
                     const std::string &_name, const std::string &_meshName);

      // Documentation inherited
      protected: virtual MeshPtr CreateMeshImpl(unsigned int _id,
                     const std::string &_name, const MeshDescriptor &_desc)
                     override;

      // Documentation inherited
      protected: virtual GridPtr CreateGridImpl(unsigned int _id,
                     const std::string &_name) override;

      // Documentation inherited
      protected: virtual TextPtr CreateTextImpl(unsigned int _id,
                     const std::string &_name) override;

      protected: virtual MaterialPtr CreateMaterialImpl(unsigned int _id,
                     const std::string &_name) override;

      protected: virtual RenderTexturePtr CreateRenderTextureImpl(
                     unsigned int _id, const std::string &_name) override;

      // Documentation inherited.
      protected: virtual RenderWindowPtr CreateRenderWindowImpl(
                     unsigned int _id, const std::string &_name) override;

      // Documentation inherited
      protected: virtual RayQueryPtr CreateRayQueryImpl(
                     unsigned int _id, const std::string &_name) override;

      /// \brief Helper function to initialize an ogre2 object
      /// \param[in] _object Ogre2 object that will be initialized
      /// \param[in] _id Unique Id to assign to the object
      /// \param[in] _name Name to assign to the object
      protected: virtual bool InitObject(Ogre2ObjectPtr _object,
                     unsigned int _id, const std::string &_name);

      // Documentation inherited
      protected: virtual LightStorePtr Lights() const override;

      // Documentation inherited
      protected: virtual SensorStorePtr Sensors() const override;

      // Documentation inherited
      protected: virtual VisualStorePtr Visuals() const override;

      // Documentation inherited
      protected: virtual MaterialMapPtr Materials() const override;

      /// \brief Create the GL context
      private: void CreateContext();

      /// \brief Create the root visual in the scene
      private: void CreateRootVisual();

      /// \brief Create the mesh factory used to generate ogre meshes
      private: void CreateMeshFactory();

      /// \brief Create the vaiours storage objects
      private: void CreateStores();

      /// \brief Create a shared pointer to self
      private: Ogre2ScenePtr SharedThis();

      /// \brief Root visual in the scene
      protected: Ogre2VisualPtr rootVisual;

      /// \brief Mesh factory for generating ogre meshes
      protected: Ogre2MeshFactoryPtr meshFactory;

      /// \brief A list of ogre sensors, e.g. cameras
      protected: Ogre2SensorStorePtr sensors;

<<<<<<< HEAD
      /// \brief A list of ogre visuals
      protected: Ogre2VisualStorePtr visuals;
=======
      /// \brief A list of ogre lights
      protected: Ogre2LightStorePtr lights;
>>>>>>> 400f1d31

      /// \brief Pointer to the ogre root object
      protected: Ogre::Root *ogreRoot = nullptr;

      /// \brief Pointer to the ogre scene manager
      protected: Ogre::SceneManager *ogreSceneManager = nullptr;

      /// \brief Make the render engine our friend
      private: friend class Ogre2RenderEngine;
    };
    }
  }
}
#endif<|MERGE_RESOLUTION|>--- conflicted
+++ resolved
@@ -209,13 +209,11 @@
       /// \brief A list of ogre sensors, e.g. cameras
       protected: Ogre2SensorStorePtr sensors;
 
-<<<<<<< HEAD
       /// \brief A list of ogre visuals
       protected: Ogre2VisualStorePtr visuals;
-=======
+
       /// \brief A list of ogre lights
       protected: Ogre2LightStorePtr lights;
->>>>>>> 400f1d31
 
       /// \brief Pointer to the ogre root object
       protected: Ogre::Root *ogreRoot = nullptr;
