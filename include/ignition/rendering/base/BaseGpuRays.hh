--- conflicted
+++ resolved
@@ -50,16 +50,11 @@
       /// \brief Destructor
       public: virtual ~BaseGpuRays();
 
-<<<<<<< HEAD
-      /// \brief All things needed to get back z buffer for gpu rays data.
-      /// \return Array of gpu rays data.
-      public: virtual float * Data() const override;
-
+      // Documentation inherited.
+      public: virtual const float *Data() const override;
+
+      // Documentation inherited.
       public: virtual void CopyData(float *_data) override;
-=======
-      // Documentation inherited.
-      public: virtual const float *Data() const override;
->>>>>>> 004514f1
 
       // Documentation inherited.
       public: virtual common::ConnectionPtr ConnectNewGpuRaysFrame(
@@ -187,11 +182,7 @@
 
     //////////////////////////////////////////////////
     template <class T>
-<<<<<<< HEAD
-    float *  BaseGpuRays<T>::Data() const
-=======
     const float *BaseGpuRays<T>::Data() const
->>>>>>> 004514f1
     {
       return nullptr;
     }
