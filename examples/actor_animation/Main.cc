/*
 * Copyright (C) 2019 Open Source Robotics Foundation
 *
 * Licensed under the Apache License, Version 2.0 (the "License");
 * you may not use this file except in compliance with the License.
 * You may obtain a copy of the License at
 *
 *     http://www.apache.org/licenses/LICENSE-2.0
 *
 * Unless required by applicable law or agreed to in writing, software
 * distributed under the License is distributed on an "AS IS" BASIS,
 * WITHOUT WARRANTIES OR CONDITIONS OF ANY KIND, either express or implied.
 * See the License for the specific language governing permissions and
 * limitations under the License.
 *
 */

#if defined(__APPLE__)
  #include <OpenGL/gl.h>
  #include <GLUT/glut.h>
#elif not defined(_WIN32)
  #include <GL/glew.h>
  #include <GL/gl.h>
  #include <GL/glut.h>
#endif

#include <iostream>
#include <vector>

#include <ignition/common/Console.hh>
#include <ignition/common/Skeleton.hh>
#include <ignition/common/SkeletonAnimation.hh>
#include <ignition/common/MeshManager.hh>
#include <ignition/common/Mesh.hh>
#include <ignition/rendering.hh>

#include "example_config.hh"
#include "GlutWindow.hh"

using namespace ignition;
using namespace rendering;

const std::string RESOURCE_PATH =
    common::joinPaths(std::string(PROJECT_BINARY_PATH), "media");

//////////////////////////////////////////////////
void buildScene(ScenePtr _scene, std::vector<VisualPtr> &_visuals,
    common::SkeletonPtr &_skel)
{
  // initialize _scene
  _scene->SetAmbientLight(0.3, 0.3, 0.3);
  _scene->SetBackgroundColor(0.3, 0.3, 0.3);
  VisualPtr root = _scene->RootVisual();

  // create directional light
  DirectionalLightPtr light0 = _scene->CreateDirectionalLight();
  light0->SetDirection(0.5, 0.5, -1);
  light0->SetDiffuseColor(0.8, 0.8, 0.8);
  light0->SetSpecularColor(0.5, 0.5, 0.5);
  root->AddChild(light0);

  // create a visual for the actor, attach mesh and get skeleton
  // Skeleton will be animated by GlutWindow
<<<<<<< HEAD
//! [create a visual for the actor]
  VisualPtr actorVisual = _scene->CreateVisual("actor");
  actorVisual->SetLocalPosition(3, 0, 0);
  actorVisual->SetLocalRotation(0, 0, 0);
//! [create a visual for the actor]

//! [create mesh]
=======

  ignmsg << "Creating mesh with animations..." << std::endl;
>>>>>>> c3ddb98a
  MeshDescriptor descriptor;
  descriptor.meshName = common::joinPaths(RESOURCE_PATH, "walk.dae");
  common::MeshManager *meshManager = common::MeshManager::Instance();
  descriptor.mesh = meshManager->Load(descriptor.meshName);
//! [create mesh]

<<<<<<< HEAD
//! [added mesh]
  _mesh = _scene->CreateMesh(descriptor);
  actorVisual->AddGeometry(_mesh);
  root->AddChild(actorVisual);
//! [added mesh]

//! [check skeleton]
  if (_mesh && descriptor.mesh->HasSkeleton())
=======
  // add bvh animation
  std::string bvhFile = common::joinPaths(RESOURCE_PATH, "cmu-13_26.bvh");
  double scale = 0.055;
  _skel = descriptor.mesh->MeshSkeleton();
  _skel->AddBvhAnimation(bvhFile, scale);
  if (_skel->AnimationCount() == 0)
>>>>>>> c3ddb98a
  {
    ignerr << "Failed to load animation." << std::endl;
    return;
  }
  ignmsg << "Loaded animations: " << std::endl;
  for (unsigned int i = 0; i < _skel->AnimationCount(); ++i)
    ignmsg << "  * " << _skel->Animation(i)->Name() << std::endl;

  unsigned int size = 25;
  double halfSize = size * 0.5;
  unsigned int count = 0;
  ignmsg << "Creating " << size*size << " meshes with skeleton animation"
         << std::endl;
  for (unsigned int i = 0; i < size; ++i)
  {
    double x = i + 3;
    for (unsigned int j = 0; j < size; ++j)
    {
      double y = halfSize - j;
      std::string actorName = "actor" + std::to_string(count++);
      VisualPtr actorVisual = _scene->CreateVisual(actorName);

      actorVisual->SetLocalPosition(x, y, 0);
      actorVisual->SetLocalRotation(0, 0, 3.14);

      auto mesh = _scene->CreateMesh(descriptor);
      if (!mesh)
      {
        std::cerr << "Failed to load mesh with animation." << std::endl;
        return;
      }
      actorVisual->AddGeometry(mesh);
      root->AddChild(actorVisual);

      _visuals.push_back(actorVisual);
    }
  }
//! [check skeleton]

  // create gray material
  MaterialPtr gray = _scene->CreateMaterial();
  gray->SetAmbient(0.7, 0.7, 0.7);
  gray->SetDiffuse(0.7, 0.7, 0.7);
  gray->SetSpecular(0.7, 0.7, 0.7);

  // create grid visual
  GridPtr gridGeom = _scene->CreateGrid();
  if (gridGeom)
  {
    VisualPtr grid = _scene->CreateVisual();
    gridGeom->SetCellCount(20);
    gridGeom->SetCellLength(1);
    gridGeom->SetVerticalCellCount(0);
    grid->AddGeometry(gridGeom);
    grid->SetLocalPosition(3, 0, 0.0);
    grid->SetMaterial(gray);
    root->AddChild(grid);
  }

  // create camera
  CameraPtr camera = _scene->CreateCamera("camera");
  camera->SetLocalPosition(0.0, 0.0, 2.0);
  camera->SetLocalRotation(0.0, 0.5, 0.0);
  camera->SetImageWidth(800);
  camera->SetImageHeight(600);
  camera->SetAntiAliasing(2);
  camera->SetAspectRatio(1.333);
  camera->SetHFOV(IGN_PI / 2);
  root->AddChild(camera);
}

//////////////////////////////////////////////////
CameraPtr createCamera(const std::string &_engineName,
    std::vector<VisualPtr> &_visuals, common::SkeletonPtr &_skel)
{
  // create and populate scene
  RenderEngine *engine = rendering::engine(_engineName);
  if (!engine)
  {
    ignwarn << "Engine '" << _engineName
              << "' is not supported" << std::endl;
    return CameraPtr();
  }
  ScenePtr scene = engine->CreateScene("scene");
  buildScene(scene, _visuals, _skel);

  // return camera sensor
  SensorPtr sensor = scene->SensorByName("camera");
  return std::dynamic_pointer_cast<Camera>(sensor);
}

//////////////////////////////////////////////////
int main(int _argc, char** _argv)
{
  glutInit(&_argc, _argv);

  // Expose engine name to command line because we can't instantiate both
  // ogre and ogre2 at the same time
  std::string engine("ogre");
  if (_argc > 1)
  {
    engine = _argv[1];
  }

  common::Console::SetVerbosity(4);
  std::vector<std::string> engineNames;
  std::vector<CameraPtr> cameras;

  engineNames.push_back(engine);

  std::vector<VisualPtr> visuals;
  ic::SkeletonPtr skel = nullptr;

  for (auto engineName : engineNames)
  {
    std::cout << "Starting engine [" << engineName << "]" << std::endl;
    try
    {
      CameraPtr camera = createCamera(engineName, visuals, skel);
      if (camera)
      {
        cameras.push_back(camera);
      }
    }
    catch (...)
    {
      std::cerr << "Error starting up: " << engineName << std::endl;
    }
  }
  run(cameras, visuals, skel);
  return 0;
}<|MERGE_RESOLUTION|>--- conflicted
+++ resolved
@@ -61,41 +61,21 @@
 
   // create a visual for the actor, attach mesh and get skeleton
   // Skeleton will be animated by GlutWindow
-<<<<<<< HEAD
-//! [create a visual for the actor]
-  VisualPtr actorVisual = _scene->CreateVisual("actor");
-  actorVisual->SetLocalPosition(3, 0, 0);
-  actorVisual->SetLocalRotation(0, 0, 0);
-//! [create a visual for the actor]
-
-//! [create mesh]
-=======
-
+
+  //! [create mesh]
   ignmsg << "Creating mesh with animations..." << std::endl;
->>>>>>> c3ddb98a
   MeshDescriptor descriptor;
   descriptor.meshName = common::joinPaths(RESOURCE_PATH, "walk.dae");
   common::MeshManager *meshManager = common::MeshManager::Instance();
   descriptor.mesh = meshManager->Load(descriptor.meshName);
-//! [create mesh]
-
-<<<<<<< HEAD
-//! [added mesh]
-  _mesh = _scene->CreateMesh(descriptor);
-  actorVisual->AddGeometry(_mesh);
-  root->AddChild(actorVisual);
-//! [added mesh]
-
-//! [check skeleton]
-  if (_mesh && descriptor.mesh->HasSkeleton())
-=======
+  //! [create mesh]
+
   // add bvh animation
   std::string bvhFile = common::joinPaths(RESOURCE_PATH, "cmu-13_26.bvh");
   double scale = 0.055;
   _skel = descriptor.mesh->MeshSkeleton();
   _skel->AddBvhAnimation(bvhFile, scale);
   if (_skel->AnimationCount() == 0)
->>>>>>> c3ddb98a
   {
     ignerr << "Failed to load animation." << std::endl;
     return;
@@ -115,25 +95,30 @@
     for (unsigned int j = 0; j < size; ++j)
     {
       double y = halfSize - j;
+      //! [create a visual for the actor]
       std::string actorName = "actor" + std::to_string(count++);
       VisualPtr actorVisual = _scene->CreateVisual(actorName);
 
       actorVisual->SetLocalPosition(x, y, 0);
       actorVisual->SetLocalRotation(0, 0, 3.14);
-
+      //! [create a visual for the actor]
+
+      //! [check skeleton]
       auto mesh = _scene->CreateMesh(descriptor);
       if (!mesh)
       {
         std::cerr << "Failed to load mesh with animation." << std::endl;
         return;
       }
+      //! [check skeleton]
+      //! [added mesh]
       actorVisual->AddGeometry(mesh);
       root->AddChild(actorVisual);
+      //! [added mesh]
 
       _visuals.push_back(actorVisual);
     }
   }
-//! [check skeleton]
 
   // create gray material
   MaterialPtr gray = _scene->CreateMaterial();
