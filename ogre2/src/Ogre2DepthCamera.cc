--- conflicted
+++ resolved
@@ -939,17 +939,12 @@
 
   // create compositor worksspace
   this->dataPtr->ogreCompositorWorkspace =
-<<<<<<< HEAD
       ogreCompMgr->addWorkspace(
         this->scene->OgreSceneManager(),
         this->dataPtr->ogreDepthTexture,
         this->ogreCamera,
         wsDefName,
         false);
-=======
-      ogreCompMgr->addWorkspace(this->scene->OgreSceneManager(),
-      rt, this->ogreCamera, wsDefName, false);
-
   // add the listener
   Ogre::CompositorNode *node =
       this->dataPtr->ogreCompositorWorkspace->getNodeSequence()[0];
@@ -957,18 +952,17 @@
 
   for (auto c : channelsTex)
   {
-    if (c.textures[0]->getSrcFormat() == Ogre::PF_L8)
+    if (c->getPixelFormat() == Ogre::PFG_RGB8_UNORM)
     {
       // add particle noise / scatter effects listener so we can set the
       // amount of noise based on size of emitter
       this->dataPtr->particleNoiseListener.reset(
           new Ogre2ParticleNoiseListener(this->scene,
-          this->ogreCamera, this->dataPtr->depthMaterial));
-      c.target->addListener(this->dataPtr->particleNoiseListener.get());
+          this->dataPtr->depthMaterial));
+      this->ogreCamera->addListener(this->dataPtr->particleNoiseListener.get());
       break;
     }
   }
->>>>>>> 3584189d
 }
 
 //////////////////////////////////////////////////
@@ -1009,14 +1003,14 @@
 
     for (auto c : channelsTex)
     {
-      if (c.textures[0]->getSrcFormat() == Ogre::PF_L8)
+      if (c->getPixelFormat() == Ogre::PFG_RGB8_UNORM)
       {
         // add particle noise / scatter effects listener so we can set the
         // amount of noise based on size of emitter
         this->dataPtr->particleNoiseListener.reset(
             new Ogre2ParticleNoiseListener(this->scene,
-            this->ogreCamera, this->dataPtr->depthMaterial));
-        c.target->addListener(this->dataPtr->particleNoiseListener.get());
+              this->dataPtr->depthMaterial));
+        this->ogreCamera->addListener(this->dataPtr->particleNoiseListener.get());
         break;
       }
     }
@@ -1032,7 +1026,6 @@
   unsigned int height = this->ImageHeight();
 
   PixelFormat format = PF_FLOAT32_RGBA;
-  Ogre::PixelFormatGpu imageFormat = Ogre2Conversions::Convert(format);
 
   int len = width * height;
   unsigned int channelCount = PixelUtil::ChannelCount(format);
