--- conflicted
+++ resolved
@@ -145,13 +145,6 @@
       private: Ogre::OverlaySystem *ogreOverlaySystem = nullptr;
 
 #endif
-<<<<<<< HEAD
-      private: bool loaded = false;
-
-      private: bool initialized = false;
-
-=======
->>>>>>> 32449533
       private: OgreSceneStorePtr scenes;
 
       private: OgreRenderPathType renderPathType;
