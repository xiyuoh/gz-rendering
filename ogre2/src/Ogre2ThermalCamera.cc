--- conflicted
+++ resolved
@@ -143,9 +143,6 @@
   private: std::unordered_map<Ogre::HlmsDatablock *,
       const Ogre::HlmsBlendblock *> datablockMap;
 
-  /// \brief A map of ogre sub item pointer to their original low level material
-  private: std::map<Ogre::SubItem *, Ogre::MaterialPtr> thermalMaterialMap;
-
   /// \brief linear temperature resolution. Defaults to 10mK
   private: double resolution = 0.01;
 
@@ -249,7 +246,6 @@
   // swap item to use v1 shader material
   // Note: keep an eye out for performance impact on switching materials
   // on the fly. We are not doing this often so should be ok.
-<<<<<<< HEAD
   this->itemDatablockMap.clear();
   this->materialMap.clear();
   Ogre::HlmsManager *hlmsManager = engine->OgreRoot()->getHlmsManager();
@@ -264,8 +260,6 @@
 
   const std::string tempKey = "temperature";
 
-=======
->>>>>>> f043b4fc
   auto itor = this->scene->OgreSceneManager()->getMovableObjectIterator(
       Ogre::ItemFactory::FACTORY_TYPE_NAME);
   while (itor.hasMoreElements())
@@ -341,7 +335,6 @@
 
           // set g, b, a to 0. This will be used by shaders to determine
           // if particular fragment is a heat source or not
-<<<<<<< HEAD
           // see media/materials/programs/GLSL/thermal_camera_fs.glsl
           subItem->setCustomParameter(1, Ogre::Vector4(color, 0, 0, 0.0));
 
@@ -389,24 +382,6 @@
               datablock->setBlendblock(noBlend);
             }
           }
-=======
-          // see media/materials/programs/thermal_camera_fs.glsl
-          subItem->setCustomParameter(this->customParamIdx,
-              Ogre::Vector4(color, 0, 0, 0.0));
-          // case when item is using low level materials
-          // e.g. shaders
-          if (!subItem->getMaterial().isNull())
-          {
-            this->thermalMaterialMap[subItem] = subItem->getMaterial();
-          }
-          // regular Pbs Hlms datablock
-          else
-          {
-            Ogre::HlmsDatablock *datablock = subItem->getDatablock();
-            this->datablockMap[subItem] = datablock;
-          }
-          subItem->setMaterial(this->heatSourceMaterial);
->>>>>>> f043b4fc
         }
       }
       // get heat signature and the corresponding min/max temperature values
@@ -468,7 +443,6 @@
         {
           Ogre::SubItem *subItem = item->getSubItem(i);
 
-<<<<<<< HEAD
           if (!subItem->getMaterial().isNull())
           {
             // TODO(anyone): We need to keep the material's vertex shader
@@ -483,19 +457,6 @@
             // show up correctly
             Ogre::HlmsDatablock *datablock = subItem->getDatablock();
             this->itemDatablockMap.push_back({ subItem, datablock });
-=======
-          // case when item is using low level materials
-          // e.g. shaders
-          if (!subItem->getMaterial().isNull())
-          {
-            this->thermalMaterialMap[subItem] = subItem->getMaterial();
-          }
-          // regular Pbs Hlms datablock
-          else
-          {
-            Ogre::HlmsDatablock *datablock = subItem->getDatablock();
-            this->datablockMap[subItem] = datablock;
->>>>>>> f043b4fc
           }
 
           subItem->setMaterial(this->heatSignatureMaterials[item->getId()]);
@@ -538,22 +499,7 @@
               Ogre::ResourceGroupManager::DEFAULT_RESOURCE_GROUP_NAME);
             if (material->getNumSupportedTechniques() > 0u)
             {
-<<<<<<< HEAD
               subItem->setMaterial(material);
-=======
-              Ogre::SubItem *subItem = item->getSubItem(i);
-              if (!subItem->getMaterial().isNull())
-              {
-                this->thermalMaterialMap[subItem] = subItem->getMaterial();
-              }
-              // regular Pbs Hlms datablock
-              else
-              {
-                Ogre::HlmsDatablock *datablock = subItem->getDatablock();
-                this->datablockMap[subItem] = datablock;
-              }
-              subItem->setDatablock(unlit);
->>>>>>> f043b4fc
             }
             else
             {
@@ -723,19 +669,7 @@
     subItem->setDatablock(it.second);
   }
 
-<<<<<<< HEAD
   engine->SetIgnOgreRenderingMode(IORM_NORMAL);
-=======
-  // restore item to use low level material
-  for (auto it : this->thermalMaterialMap)
-  {
-    Ogre::SubItem *subItem = it.first;
-    subItem->setMaterial(it.second);
-  }
-
-  this->datablockMap.clear();
-  this->thermalMaterialMap.clear();
->>>>>>> f043b4fc
 }
 
 //////////////////////////////////////////////////
