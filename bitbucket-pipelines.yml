--- conflicted
+++ resolved
@@ -18,18 +18,10 @@
             cmake pkg-config cppcheck libogre-1.9-dev libglew-dev libfreeimage-dev doxygen ruby-ronn freeglut3-dev libxmu-dev libxi-dev
             curl mercurial lcov
           - sh tools/code_check.sh
-<<<<<<< HEAD
-          # Ignition common/math
-          - echo "deb http://packages.osrfoundation.org/gazebo/ubuntu-prerelease xenial main" > /etc/apt/sources.list.d/gazebo-prerelease.list
-          - apt-key adv --keyserver hkp://p80.pool.sks-keyservers.net:80 --recv-keys D2486D2DD83DB69272AFE98867170598AF249743
-          - apt-get update
-=======
           # Ignition dependencies
->>>>>>> 52cfad0c
           - apt-get -y install
             libignition-common-dev
             libignition-math4-dev
-<<<<<<< HEAD
           # Dependency: Ignition cmake
           - hg clone http://bitbucket.org/ignitionrobotics/ign-cmake -b components_ogre_optix
           - cd ign-cmake
@@ -38,9 +30,6 @@
           - cmake ..
           - make -j4 install
           - cd ../..
-=======
-            libignition-common-dev
->>>>>>> 52cfad0c
           # Ignition rendering
           - mkdir build
           - cd build
