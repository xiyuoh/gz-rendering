/*
 * Copyright (C) 2015 Open Source Robotics Foundation
 *
 * Licensed under the Apache License, Version 2.0 (the "License");
 * you may not use this file except in compliance with the License.
 * You may obtain a copy of the License at
 *
 *     http://www.apache.org/licenses/LICENSE-2.0
 *
 * Unless required by applicable law or agreed to in writing, software
 * distributed under the License is distributed on an "AS IS" BASIS,
 * WITHOUT WARRANTIES OR CONDITIONS OF ANY KIND, either express or implied.
 * See the License for the specific language governing permissions and
 * limitations under the License.
 *
 */

#include <ignition/common/Console.hh>
#include <ignition/common/Filesystem.hh>

#include "ignition/rendering/ShaderParams.hh"
#include "ignition/rendering/ogre/OgreMaterial.hh"
#include "ignition/rendering/ogre/OgreConversions.hh"
#include "ignition/rendering/ogre/OgreRenderEngine.hh"
#include "ignition/rendering/ogre/OgreRTShaderSystem.hh"
#include "ignition/rendering/ogre/OgreScene.hh"

using namespace ignition;
using namespace rendering;

//////////////////////////////////////////////////
OgreMaterial::OgreMaterial()
{
}

//////////////////////////////////////////////////
OgreMaterial::~OgreMaterial()
{
  this->Destroy();
}

//////////////////////////////////////////////////
void OgreMaterial::Destroy()
{
  if (!this->Scene()->IsInitialized())
    return;

<<<<<<< HEAD
#if OGRE_VERSION_LT_1_10_1
  if (!this->ogreMaterial.isNull())
  {
    this->ogreMaterial->unload();
=======
  Ogre::MaterialManager &matManager = Ogre::MaterialManager::getSingleton();
#if OGRE_VERSION_LT_1_10_1
  if (!this->ogreMaterial.isNull())
  {
    matManager.remove(this->ogreMaterial->getName());
>>>>>>> cee26da0
    this->ogreMaterial.setNull();
  }
#else
  if (this->ogreMaterial)
  {
<<<<<<< HEAD
    this->ogreMaterial->unload();
=======
    matManager.remove(this->ogreMaterial->getName());
>>>>>>> cee26da0
    this->ogreMaterial = nullptr;
  }
#endif
}

//////////////////////////////////////////////////
bool OgreMaterial::LightingEnabled() const
{
  return this->ogrePass->getLightingEnabled();
}

//////////////////////////////////////////////////
void OgreMaterial::SetLightingEnabled(bool _enabled)
{
  this->ogrePass->setLightingEnabled(_enabled);
  this->UpdateColorOperation();
}

//////////////////////////////////////////////////
math::Color OgreMaterial::Ambient() const
{
  return OgreConversions::Convert(this->ogrePass->getAmbient());
}

//////////////////////////////////////////////////
void OgreMaterial::SetAmbient(const math::Color &_color)
{
  this->ogrePass->setAmbient(OgreConversions::Convert(_color));
  this->UpdateColorOperation();
  this->UpdateTransparency();
}

//////////////////////////////////////////////////
math::Color OgreMaterial::Diffuse() const
{
  return OgreConversions::Convert(this->ogrePass->getDiffuse());
}

//////////////////////////////////////////////////
void OgreMaterial::SetDiffuse(const math::Color &_color)
{
  this->ogrePass->setDiffuse(OgreConversions::Convert(_color));
}

//////////////////////////////////////////////////
math::Color OgreMaterial::Specular() const
{
  return OgreConversions::Convert(this->ogrePass->getSpecular());
}

//////////////////////////////////////////////////
void OgreMaterial::SetSpecular(const math::Color &_color)
{
  this->ogrePass->setSpecular(OgreConversions::Convert(_color));
}

//////////////////////////////////////////////////
math::Color OgreMaterial::Emissive() const
{
#if OGRE_VERSION_MAJOR == 1 && OGRE_VERSION_MINOR <= 7
  return this->emissiveColor;
#else
  return OgreConversions::Convert(this->ogrePass->getEmissive());
#endif
}

//////////////////////////////////////////////////
void OgreMaterial::SetEmissive(const math::Color &_color)
{
#if OGRE_VERSION_MAJOR == 1 && OGRE_VERSION_MINOR <= 7
  this->emissiveColor = _color;
#else
  this->ogrePass->setEmissive(OgreConversions::Convert(_color));
#endif
}

//////////////////////////////////////////////////
double OgreMaterial::Shininess() const
{
  return this->shininess;
}

//////////////////////////////////////////////////
void OgreMaterial::SetShininess(const double _shininess)
{
  this->shininess = _shininess;
  this->ogrePass->setShininess(this->shininess);
}

//////////////////////////////////////////////////
double OgreMaterial::Transparency() const
{
  return this->transparency;
}

//////////////////////////////////////////////////
void OgreMaterial::SetTransparency(const double _transparency)
{
  this->transparency = std::min(std::max(_transparency, 0.0), 1.0);
  this->UpdateTransparency();
}

//////////////////////////////////////////////////
double OgreMaterial::Reflectivity() const
{
  return this->reflectivity;
}

//////////////////////////////////////////////////
void OgreMaterial::SetReflectivity(const double _reflectivity)
{
  this->reflectivity = std::min(std::max(_reflectivity, 0.0), 1.0);
}

//////////////////////////////////////////////////
bool OgreMaterial::CastShadows() const
{
  return this->castShadows;
}

//////////////////////////////////////////////////
void OgreMaterial::SetCastShadows(const bool _castShadows)
{
  // TODO(anyone): update RTShader
  this->castShadows = _castShadows;
}

//////////////////////////////////////////////////
bool OgreMaterial::ReceiveShadows() const
{
  return this->ogreMaterial->getReceiveShadows();
}

//////////////////////////////////////////////////
void OgreMaterial::SetReceiveShadows(const bool _receiveShadows)
{
  this->ogreMaterial->setReceiveShadows(_receiveShadows);
}

//////////////////////////////////////////////////
bool OgreMaterial::ReflectionEnabled() const
{
  return this->reflectionEnabled;
}

//////////////////////////////////////////////////
void OgreMaterial::SetReflectionEnabled(const bool _enabled)
{
  this->reflectionEnabled = _enabled;
}

//////////////////////////////////////////////////
bool OgreMaterial::HasTexture() const
{
  return !this->textureName.empty();
}

//////////////////////////////////////////////////
std::string OgreMaterial::Texture() const
{
  return this->textureName;
}

//////////////////////////////////////////////////
void OgreMaterial::SetTexture(const std::string &_name)
{
  if (_name.empty())
  {
    this->ClearTexture();
    return;
  }

  this->textureName = _name;
  this->SetTextureImpl(this->textureName);
}

//////////////////////////////////////////////////
void OgreMaterial::ClearTexture()
{
  this->textureName = "";
  this->ogreTexState->setBlank();
  this->UpdateColorOperation();
}

//////////////////////////////////////////////////
bool OgreMaterial::HasNormalMap() const
{
  return !this->normalMapName.empty();
}

//////////////////////////////////////////////////
std::string OgreMaterial::NormalMap() const
{
  return this->normalMapName;
}

//////////////////////////////////////////////////
void OgreMaterial::SetNormalMap(const std::string &_name)
{
  if (_name.empty())
  {
    this->ClearNormalMap();
    return;
  }

  this->normalMapName = _name;
  // TODO(anyone): implement
  // this->SetNormalMapImpl(texture);
}

//////////////////////////////////////////////////
void OgreMaterial::ClearNormalMap()
{
  this->normalMapName = "";
}

//////////////////////////////////////////////////
enum ShaderType OgreMaterial::ShaderType() const
{
  return this->shaderType;
}

//////////////////////////////////////////////////
void OgreMaterial::SetShaderType(enum ShaderType _type)
{
  this->shaderType = (ShaderUtil::IsValid(_type)) ? _type : ST_PIXEL;
}

//////////////////////////////////////////////////
void OgreMaterial::PreRender()
{
  this->UpdateShaderParams();
}

//////////////////////////////////////////////////
void OgreMaterial::UpdateShaderParams()
{
  if (this->vertexShaderParams && this->vertexShaderParams->IsDirty())
  {
    Ogre::GpuProgramParametersSharedPtr ogreParams;
    ogreParams = this->ogrePass->getVertexProgramParameters();
    this->UpdateShaderParams(this->vertexShaderParams, ogreParams);
    this->vertexShaderParams->ClearDirty();
  }
  if (this->fragmentShaderParams && this->fragmentShaderParams->IsDirty())
  {
    Ogre::GpuProgramParametersSharedPtr ogreParams;
    ogreParams = this->ogrePass->getFragmentProgramParameters();
    this->UpdateShaderParams(this->fragmentShaderParams, ogreParams);
    this->fragmentShaderParams->ClearDirty();
  }
}

//////////////////////////////////////////////////
void OgreMaterial::UpdateShaderParams(ConstShaderParamsPtr _params,
    Ogre::GpuProgramParametersSharedPtr _ogreParams)
{
  for (const auto name_param : *_params)
  {
    if (ShaderParam::PARAM_FLOAT == name_param.second.Type())
    {
      float value;
      name_param.second.Value(&value);
      _ogreParams->setNamedConstant(name_param.first, value);
    }
    else if (ShaderParam::PARAM_INT == name_param.second.Type())
    {
      int value;
      name_param.second.Value(&value);
      _ogreParams->setNamedConstant(name_param.first, value);
    }
  }
}

//////////////////////////////////////////////////
void OgreMaterial::SetVertexShader(const std::string &_path)
{
  if (_path.empty())
    return;

  if (!common::exists(_path))
  {
    ignerr << "Vertex shader path does not exist: " << _path << std::endl;
    return;
  }

  Ogre::ResourceGroupManager::getSingleton().addResourceLocation(_path,
  "FileSystem", "General", false);

  Ogre::HighLevelGpuProgramPtr vertexShader =
    Ogre::HighLevelGpuProgramManager::getSingletonPtr()->createProgram(
        "__ignition_rendering_vertex__" + _path,
        this->ogreGroup,
        "glsl", Ogre::GpuProgramType::GPT_VERTEX_PROGRAM);

  vertexShader->setSourceFile(_path);
  vertexShader->load();

  assert(vertexShader->isLoaded());
  assert(!(vertexShader->hasCompileError()));
  assert(vertexShader->isSupported());

  this->ogrePass->setVertexProgram(vertexShader->getName());

  this->ogreMaterial->compile();
  this->ogreMaterial->load();

  this->vertexShaderPath = _path;
  this->vertexShaderParams.reset(new ShaderParams);
}

//////////////////////////////////////////////////
std::string OgreMaterial::VertexShader() const
{
  return this->vertexShaderPath;
}

//////////////////////////////////////////////////
ShaderParamsPtr OgreMaterial::VertexShaderParams()
{
  return this->vertexShaderParams;
}

//////////////////////////////////////////////////
void OgreMaterial::SetFragmentShader(const std::string &_path)
{
  if (_path.empty())
    return;

  if (!common::exists(_path))
  {
    ignerr << "Fragment shader path does not exist: " << _path << std::endl;
    return;
  }

  Ogre::ResourceGroupManager::getSingleton().addResourceLocation(_path,
  "FileSystem", "General", false);

  Ogre::HighLevelGpuProgramPtr fragmentShader =
    Ogre::HighLevelGpuProgramManager::getSingleton().createProgram(
        "__ignition_rendering_fragment__" + _path,
        this->ogreGroup,
        "glsl", Ogre::GpuProgramType::GPT_FRAGMENT_PROGRAM);

  fragmentShader->setSourceFile(_path);
  fragmentShader->load();

  assert(fragmentShader->isLoaded());
  assert(!(fragmentShader->hasCompileError()));
  assert(fragmentShader->isSupported());

  this->ogrePass->setFragmentProgram(fragmentShader->getName());

  this->ogreMaterial->setLightingEnabled(false);

  this->ogreMaterial->compile();
  this->ogreMaterial->load();

  this->fragmentShaderPath = _path;
  this->fragmentShaderParams.reset(new ShaderParams);
}

//////////////////////////////////////////////////
std::string OgreMaterial::FragmentShader() const
{
  return this->fragmentShaderPath;
}

//////////////////////////////////////////////////
ShaderParamsPtr OgreMaterial::FragmentShaderParams()
{
  return this->fragmentShaderParams;
}

//////////////////////////////////////////////////
Ogre::MaterialPtr OgreMaterial::Material() const
{
  return this->ogreMaterial;
}

//////////////////////////////////////////////////
void OgreMaterial::LoadImage(const std::string &_name, Ogre::Image &_image)
{
  try
  {
    if (Ogre::ResourceGroupManager::getSingleton().resourceExists(
        this->ogreGroup, _name))
    {
      _image.load(_name, this->ogreGroup);
    }
    else
    {
      std::string path = common::findFile(_name);
      if (!path.empty())
      {
        Ogre::ResourceGroupManager::getSingleton().addResourceLocation(
            path, "FileSystem", this->ogreGroup);
        _image.load(path, this->ogreGroup);
      }
      else
        ignerr << "Unable to find texture image: " << _name << std::endl;
    }
  }
  catch (const Ogre::Exception &ex)
  {
    ignerr << "Unable to load texture image: " << ex.what() << std::endl;
  }
}

//////////////////////////////////////////////////
void OgreMaterial::SetTextureImpl(const std::string &_texture)
{
  if (!Ogre::ResourceGroupManager::getSingleton().resourceExists(
      this->ogreGroup, _texture))
  {
    Ogre::ResourceGroupManager::getSingleton().addResourceLocation(
        _texture, "FileSystem", this->ogreGroup);
  }

  this->ogreTexState->setTextureName(_texture);
  this->UpdateColorOperation();
}

//////////////////////////////////////////////////
Ogre::TexturePtr OgreMaterial::Texture(const std::string &_name)
{
  Ogre::TextureManager &texManager = Ogre::TextureManager::getSingleton();

  if (texManager.resourceExists(_name))
  {
    return texManager.getByName(_name);
  }

  return this->CreateTexture(_name);
}

//////////////////////////////////////////////////
Ogre::TexturePtr OgreMaterial::CreateTexture(const std::string &_name)
{
  Ogre::Image image;
  Ogre::TexturePtr texture;

  this->LoadImage(_name, image);

  if (image.getWidth() == 0)
  {
    #if OGRE_VERSION_LT_1_10_1
    texture.setNull();
    #else
    texture = nullptr;
    #endif
    return texture;
  }

  texture = Ogre::TextureManager::getSingleton().createManual(_name,
      this->ogreGroup, Ogre::TEX_TYPE_2D, image.getWidth(),
      image.getHeight(), 0, Ogre::PF_X8R8G8B8);

  texture->loadImage(image);
  return texture;
}

//////////////////////////////////////////////////
void OgreMaterial::UpdateTransparency()
{
  Ogre::ColourValue color = this->ogrePass->getAmbient();
  double alpha = (1 - this->transparency) * color.a;

  if (alpha < 1)
  {
    this->ogrePass->setDepthWriteEnabled(false);
    this->ogrePass->setDepthCheckEnabled(true);
    this->ogrePass->setSceneBlending(Ogre::SBT_TRANSPARENT_ALPHA);

    this->ogreTexState->setAlphaOperation(Ogre::LBX_SOURCE1, Ogre::LBS_MANUAL,
        Ogre::LBS_CURRENT, alpha);
  }
  else
  {
    this->ogrePass->setDepthWriteEnabled(true);
    this->ogrePass->setDepthCheckEnabled(true);
    this->ogrePass->setSceneBlending(Ogre::SBT_REPLACE);
  }
}

//////////////////////////////////////////////////
void OgreMaterial::SetDepthMaterial(const double _far,
  const double _near)
{
  // Configure Ogre Pass settings for Depth
  this->ogrePass->setDepthCheckEnabled(false);
  this->ogrePass->setDepthWriteEnabled(false);
  this->ogrePass->setLightingEnabled(false);
  this->ogrePass->setFog(true, Ogre::FOG_NONE);

  // TODO(anyone): convert depth configuration into a ShaderType
  // Get shader parameters path
  const char *env = std::getenv("IGN_RENDERING_RESOURCE_PATH");
  std::string resourcePath = (env) ? std::string(env) :
      IGN_RENDERING_RESOURCE_PATH;

  // path to look for vertex and fragment shader parameters
  std::string depth_vertex_shader_path = common::joinPaths(
      resourcePath, "ogre", "media", "materials", "programs",
      depth_vertex_shader_file);

  std::string depth_fragment_shader_path = common::joinPaths(
      resourcePath, "ogre", "media", "materials", "programs",
      depth_fragment_shader_file);

  this->SetVertexShader(depth_vertex_shader_path);
  this->SetFragmentShader(depth_fragment_shader_path);

  // Configure fragment shader variables
  // Note: MSVC was not happy with one line commands, be sure
  // of checking it if you change the lines below
  auto farShaderParams = (*this->fragmentShaderParams)["pfar"];
  auto nearShaderParams = (*this->fragmentShaderParams)["pnear"];
  farShaderParams = static_cast<float>(_far);
  nearShaderParams = static_cast<float>(_near);
}

//////////////////////////////////////////////////
void OgreMaterial::UpdateColorOperation()
{
  Ogre::LayerBlendOperationEx operation;
  Ogre::LayerBlendSource source1;
  Ogre::LayerBlendSource source2;
  Ogre::ColourValue color;

  bool texOff = !this->HasTexture();
  bool lightOff = !this->LightingEnabled();

  operation = (texOff) ? Ogre::LBX_SOURCE1 : Ogre::LBX_MODULATE;
  source1 = (texOff && lightOff) ? Ogre::LBS_MANUAL : Ogre::LBS_CURRENT;
  source2 = Ogre::LBS_TEXTURE;
  color = this->ogrePass->getAmbient();

  this->ogreTexState->setColourOperationEx(operation, source1, source2, color);
}

//////////////////////////////////////////////////
void OgreMaterial::Init()
{
  BaseMaterial::Init();
  this->ogreGroup = Ogre::ResourceGroupManager::DEFAULT_RESOURCE_GROUP_NAME;
  Ogre::MaterialManager &matManager = Ogre::MaterialManager::getSingleton();
  this->ogreMaterial = matManager.create(this->name, this->ogreGroup);
  this->ogreTechnique = this->ogreMaterial->getTechnique(0);
  this->ogrePass = this->ogreTechnique->getPass(0);
  this->ogreTexState = this->ogrePass->createTextureUnitState();
  this->ogreTexState->setBlank();
  this->Reset();

  // TODO(anyone): provide function interface
  this->ogreMaterial->setTextureAnisotropy(8);
}

//////////////////////////////////////////////////<|MERGE_RESOLUTION|>--- conflicted
+++ resolved
@@ -45,28 +45,17 @@
   if (!this->Scene()->IsInitialized())
     return;
 
-<<<<<<< HEAD
-#if OGRE_VERSION_LT_1_10_1
-  if (!this->ogreMaterial.isNull())
-  {
-    this->ogreMaterial->unload();
-=======
   Ogre::MaterialManager &matManager = Ogre::MaterialManager::getSingleton();
 #if OGRE_VERSION_LT_1_10_1
   if (!this->ogreMaterial.isNull())
   {
     matManager.remove(this->ogreMaterial->getName());
->>>>>>> cee26da0
     this->ogreMaterial.setNull();
   }
 #else
   if (this->ogreMaterial)
   {
-<<<<<<< HEAD
-    this->ogreMaterial->unload();
-=======
     matManager.remove(this->ogreMaterial->getName());
->>>>>>> cee26da0
     this->ogreMaterial = nullptr;
   }
 #endif
