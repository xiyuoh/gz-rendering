--- conflicted
+++ resolved
@@ -44,23 +44,7 @@
       public: virtual optix::Transform OptixTransform() const;
 
       // Documentation inherited.
-<<<<<<< HEAD
-      public: virtual math::Vector3d LocalScale() const;
-
-      // Documentation inherited.
-      public: virtual bool InheritScale() const;
-
-      // Documentation inherited.
-      public: virtual void SetInheritScale(bool _inherit);
-
-      // Documentation inherited.
-      protected: virtual void SetLocalScaleImpl(
-                     const math::Vector3d &_scale);
-
-      protected: virtual math::Pose3d RawLocalPose() const;
-=======
       public: virtual math::Vector3d LocalScale() const override;
->>>>>>> 4cc4c9c7
 
       // Documentation inherited.
       public: virtual bool InheritScale() const override;
