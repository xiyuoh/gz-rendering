/*
 * Copyright (C) 2015 Open Source Robotics Foundation
 *
 * Licensed under the Apache License, Version 2.0 (the "License");
 * you may not use this file except in compliance with the License.
 * You may obtain a copy of the License at
 *
 *     http://www.apache.org/licenses/LICENSE-2.0
 *
 * Unless required by applicable law or agreed to in writing, software
 * distributed under the License is distributed on an "AS IS" BASIS,
 * WITHOUT WARRANTIES OR CONDITIONS OF ANY KIND, either express or implied.
 * See the License for the specific language governing permissions and
 * limitations under the License.
 *
 */

#include <sstream>

#include <ignition/math/Helpers.hh>

#include <ignition/common/Console.hh>
#include <ignition/common/Mesh.hh>
#include <ignition/common/MeshManager.hh>

#include "ignition/common/Time.hh"

#include "ignition/rendering/ArrowVisual.hh"
#include "ignition/rendering/AxisVisual.hh"
#include "ignition/rendering/Camera.hh"
#include "ignition/rendering/DepthCamera.hh"
#include "ignition/rendering/GpuRays.hh"
#include "ignition/rendering/Grid.hh"
#include "ignition/rendering/RayQuery.hh"
#include "ignition/rendering/RenderTarget.hh"
#include "ignition/rendering/Text.hh"
#include "ignition/rendering/Visual.hh"
#include "ignition/rendering/base/BaseStorage.hh"
#include "ignition/rendering/base/BaseScene.hh"

using namespace ignition;
using namespace rendering;

//////////////////////////////////////////////////
BaseScene::BaseScene(unsigned int _id, const std::string &_name) :
  id(_id),
  name(_name),
  loaded(false),
  initialized(false),
  nextObjectId(ignition::math::MAX_UI16),
  nodes(nullptr)
{
}

//////////////////////////////////////////////////
BaseScene::~BaseScene()
{
}

//////////////////////////////////////////////////
void BaseScene::Load()
{
  if (!this->loaded)
  {
    this->loaded = this->LoadImpl();
  }
}

//////////////////////////////////////////////////
void BaseScene::Init()
{
  if (!this->loaded)
  {
    ignerr << "Scene must be loaded first" << std::endl;
    return;
  }

  if (!this->initialized)
  {
    this->initialized = this->InitImpl();
    this->CreateNodeStore();
    this->CreateMaterials();
  }
}

//////////////////////////////////////////////////
void BaseScene::Fini()
{
  this->Destroy();
}

//////////////////////////////////////////////////
bool BaseScene::IsLoaded() const
{
  return this->loaded;
}

//////////////////////////////////////////////////
bool BaseScene::IsInitialized() const
{
  return this->initialized;
}

//////////////////////////////////////////////////
unsigned int BaseScene::Id() const
{
  return this->id;
}

//////////////////////////////////////////////////
std::string BaseScene::Name() const
{
  return this->name;
}

//////////////////////////////////////////////////
common::Time BaseScene::SimTime() const
{
  return this->simTime;
}

//////////////////////////////////////////////////
void BaseScene::SetSimTime(const common::Time &_time)
{
  this->simTime = _time;
}

//////////////////////////////////////////////////
VisualPtr BaseScene::VisualAt(const CameraPtr &_camera,
                              const ignition::math::Vector2i &_mousePos)
{
  VisualPtr visual;
  RayQueryPtr rayQuery = this->CreateRayQuery();
  if (!rayQuery)
    return visual;

  double nx =
      2.0 * _mousePos.X() / static_cast<double>(_camera->ImageWidth()) - 1.0;
  double ny =
      1.0 - 2.0 * _mousePos.Y() / static_cast<double>(_camera->ImageHeight());

  math::Vector2d mousePos(nx, ny);

  if (rayQuery)
  {
    rayQuery->SetFromCamera(_camera, mousePos);
    RayQueryResult result = rayQuery->ClosestPoint();

    if (result)
    {
      visual = this->Visuals()->GetById(result.objectId);
    }
  }
  return visual;
}

//////////////////////////////////////////////////
void BaseScene::SetAmbientLight(double _r, double _g, double _b, double _a)
{
  this->SetAmbientLight(math::Color(_r, _g, _b, _a));
}

//////////////////////////////////////////////////
math::Color BaseScene::BackgroundColor() const
{
  return this->backgroundColor;
}

//////////////////////////////////////////////////
void BaseScene::SetBackgroundColor(double _r, double _g, double _b, double _a)
{
  this->SetBackgroundColor(math::Color(_r, _g, _b, _a));
}

//////////////////////////////////////////////////
void BaseScene::SetBackgroundColor(const math::Color &_color)
{
  this->backgroundColor = _color;
}

//////////////////////////////////////////////////
bool BaseScene::IsGradientBackgroundColor() const
{
  return this->isGradientBackgroundColor;
}

//////////////////////////////////////////////////
std::array<math::Color, 4> BaseScene::GradientBackgroundColor() const
{
  return this->gradientBackgroundColor;
}

//////////////////////////////////////////////////
void BaseScene::SetGradientBackgroundColor(
  const std::array<math::Color, 4> &_colors)
{
  this->gradientBackgroundColor = _colors;
  this->isGradientBackgroundColor = true;
}

//////////////////////////////////////////////////
void BaseScene::RemoveGradientBackgroundColor()
{
  this->gradientBackgroundColor = {math::Color::Black, math::Color::Black,
      math::Color::Black, math::Color::Black};
  this->isGradientBackgroundColor = false;
}

//////////////////////////////////////////////////
unsigned int BaseScene::NodeCount() const
{
  return this->nodes->Size();
}

//////////////////////////////////////////////////
bool BaseScene::HasNode(ConstNodePtr _node) const
{
  return this->nodes->Contains(_node);
}

//////////////////////////////////////////////////
bool BaseScene::HasNodeId(unsigned int _id) const
{
  return this->nodes->ContainsId(_id);
}

//////////////////////////////////////////////////
bool BaseScene::HasNodeName(const std::string &_name) const
{
  return this->nodes->ContainsName(_name);
}

//////////////////////////////////////////////////
NodePtr BaseScene::NodeById(unsigned int _id) const
{
  return this->nodes->GetById(_id);
}

//////////////////////////////////////////////////
NodePtr BaseScene::NodeByName(const std::string &_name) const
{
  return this->nodes->GetByName(_name);
}

//////////////////////////////////////////////////
NodePtr BaseScene::NodeByIndex(unsigned int _index) const
{
  return this->nodes->GetByIndex(_index);
}

//////////////////////////////////////////////////
void BaseScene::DestroyNode(NodePtr _node, bool _recursive)
{
  if (!_node)
    return;

  if (_recursive)
  {
<<<<<<< HEAD
    while (_node->ChildCount() > 0u)
    {
      this->DestroyNode(_node->ChildByIndex(0u), _recursive);
    }
  }
=======
    std::set<unsigned int> nodeIds;
    this->DestroyNodeRecursive(_node, nodeIds);
  }
  else
    this->nodes->Destroy(_node);
}

//////////////////////////////////////////////////
void BaseScene::DestroyNodeRecursive(NodePtr _node,
    std::set<unsigned int> &_nodeIds)
{
  // check if we have visited this node before
  if (_nodeIds.find(_node->Id()) != _nodeIds.end())
  {
    ignwarn << "Detected loop in scene tree while recursively destroying nodes."
            << " Breaking loop." << std::endl;
    _node->RemoveParent();
    return;
  }
  _nodeIds.insert(_node->Id());

  // destroy child nodes first
  while (_node->ChildCount() > 0u)
  {
    this->DestroyNodeRecursive(_node->ChildByIndex(0u), _nodeIds);
  }

  // destroy node
>>>>>>> 324a7b29
  this->nodes->Destroy(_node);
}

//////////////////////////////////////////////////
void BaseScene::DestroyNodeById(unsigned int _id)
{
  this->nodes->DestroyById(_id);
}

//////////////////////////////////////////////////
void BaseScene::DestroyNodeByName(const std::string &_name)
{
  this->nodes->DestroyByName(_name);
}

//////////////////////////////////////////////////
void BaseScene::DestroyNodeByIndex(unsigned int _index)
{
  this->nodes->DestroyByIndex(_index);
}

//////////////////////////////////////////////////
void BaseScene::DestroyNodes()
{
  this->nodes->DestroyAll();
}

//////////////////////////////////////////////////
unsigned int BaseScene::LightCount() const
{
  return this->Lights()->Size();
}

//////////////////////////////////////////////////
bool BaseScene::HasLight(ConstLightPtr _light) const
{
  return this->Lights()->Contains(_light);
}

//////////////////////////////////////////////////
bool BaseScene::HasLightId(unsigned int _id) const
{
  return this->Lights()->ContainsId(_id);
}

//////////////////////////////////////////////////
bool BaseScene::HasLightName(const std::string &_name) const
{
  return this->Lights()->ContainsName(_name);
}

//////////////////////////////////////////////////
LightPtr BaseScene::LightById(unsigned int _id) const
{
  return this->Lights()->GetById(_id);
}

//////////////////////////////////////////////////
LightPtr BaseScene::LightByName(const std::string &_name) const
{
  return this->Lights()->GetByName(_name);
}

//////////////////////////////////////////////////
LightPtr BaseScene::LightByIndex(unsigned int _index) const
{
  return this->Lights()->GetByIndex(_index);
}

//////////////////////////////////////////////////
void BaseScene::DestroyLight(LightPtr _light, bool _recursive)
{
  if (_recursive)
  {
    this->DestroyNode(_light, _recursive);
  }
  else
  {
    this->Lights()->Destroy(_light);
  }
}

//////////////////////////////////////////////////
void BaseScene::DestroyLightById(unsigned int _id)
{
  this->Lights()->DestroyById(_id);
}

//////////////////////////////////////////////////
void BaseScene::DestroyLightByName(const std::string &_name)
{
  this->Lights()->DestroyByName(_name);
}

//////////////////////////////////////////////////
void BaseScene::DestroyLightByIndex(unsigned int _index)
{
  this->Lights()->DestroyByIndex(_index);
}

//////////////////////////////////////////////////
void BaseScene::DestroyLights()
{
  this->Lights()->DestroyAll();
}

//////////////////////////////////////////////////
unsigned int BaseScene::SensorCount() const
{
  return this->Sensors()->Size();
}

//////////////////////////////////////////////////
bool BaseScene::HasSensor(ConstSensorPtr _sensor) const
{
  return this->Sensors()->Contains(_sensor);
}

//////////////////////////////////////////////////
bool BaseScene::HasSensorId(unsigned int _id) const
{
  return this->Sensors()->ContainsId(_id);
}

//////////////////////////////////////////////////
bool BaseScene::HasSensorName(const std::string &_name) const
{
  return this->Sensors()->ContainsName(_name);
}

//////////////////////////////////////////////////
SensorPtr BaseScene::SensorById(unsigned int _id) const
{
  return this->Sensors()->GetById(_id);
}

//////////////////////////////////////////////////
SensorPtr BaseScene::SensorByName(const std::string &_name) const
{
  return this->Sensors()->GetByName(_name);
}

//////////////////////////////////////////////////
SensorPtr BaseScene::SensorByIndex(unsigned int _index) const
{
  return this->Sensors()->GetByIndex(_index);
}

//////////////////////////////////////////////////
void BaseScene::DestroySensor(SensorPtr _sensor, bool _recursive)
{
  if (_recursive)
  {
    this->DestroyNode(_sensor, _recursive);
  }
  else
  {
    this->Sensors()->Destroy(_sensor);
  }
}

//////////////////////////////////////////////////
void BaseScene::DestroySensorById(unsigned int _id)
{
  this->Sensors()->DestroyById(_id);
}

//////////////////////////////////////////////////
void BaseScene::DestroySensorByName(const std::string &_name)
{
  this->Sensors()->DestroyByName(_name);
}

//////////////////////////////////////////////////
void BaseScene::DestroySensorByIndex(unsigned int _index)
{
  this->Sensors()->DestroyByIndex(_index);
}

//////////////////////////////////////////////////
void BaseScene::DestroySensors()
{
  this->Sensors()->DestroyAll();
}

//////////////////////////////////////////////////
unsigned int BaseScene::VisualCount() const
{
  return this->Visuals()->Size();
}

//////////////////////////////////////////////////
bool BaseScene::HasVisual(ConstVisualPtr _visual) const
{
  return this->Visuals()->Contains(_visual);
}

//////////////////////////////////////////////////
bool BaseScene::HasVisualId(unsigned int _id) const
{
  return this->Visuals()->ContainsId(_id);
}

//////////////////////////////////////////////////
bool BaseScene::HasVisualName(const std::string &_name) const
{
  return this->Visuals()->ContainsName(_name);
}

//////////////////////////////////////////////////
VisualPtr BaseScene::VisualById(unsigned int _id) const
{
  return this->Visuals()->GetById(_id);
}

//////////////////////////////////////////////////
VisualPtr BaseScene::VisualByName(const std::string &_name) const
{
  return this->Visuals()->GetByName(_name);
}

//////////////////////////////////////////////////
VisualPtr BaseScene::VisualByIndex(unsigned int _index) const
{
  return this->Visuals()->GetByIndex(_index);
}

//////////////////////////////////////////////////
void BaseScene::DestroyVisual(VisualPtr _visual, bool _recursive)
{
  if (_recursive)
  {
    this->DestroyNode(_visual, _recursive);
  }
  else
  {
    this->Visuals()->Destroy(_visual);
  }
}

//////////////////////////////////////////////////
void BaseScene::DestroyVisualById(unsigned int _id)
{
  this->Visuals()->DestroyById(_id);
}

//////////////////////////////////////////////////
void BaseScene::DestroyVisualByName(const std::string &_name)
{
  this->Visuals()->DestroyByName(_name);
}

//////////////////////////////////////////////////
void BaseScene::DestroyVisualByIndex(unsigned int _index)
{
  this->Visuals()->DestroyByIndex(_index);
}

//////////////////////////////////////////////////
void BaseScene::DestroyVisuals()
{
  this->Visuals()->DestroyAll();
}

//////////////////////////////////////////////////
bool BaseScene::MaterialRegistered(const std::string &_name) const
{
  return this->Materials()->ContainsKey(_name);
}

//////////////////////////////////////////////////
MaterialPtr BaseScene::Material(const std::string &_name) const
{
  return this->Materials()->Get(_name);
}

//////////////////////////////////////////////////
void BaseScene::RegisterMaterial(const std::string &_name,
    MaterialPtr _material)
{
  if (_material)
  {
    this->Materials()->Put(_name, _material);
  }
}

//////////////////////////////////////////////////
void BaseScene::UnregisterMaterial(const std::string &_name)
{
  this->Materials()->Remove(_name);
}

//////////////////////////////////////////////////
void BaseScene::UnregisterMaterials()
{
  this->Materials()->RemoveAll();
}

//////////////////////////////////////////////////
void BaseScene::DestroyMaterial(MaterialPtr _material)
{
  if (!_material)
    return;

  std::string matName = _material->Name();
  _material->Destroy();
  this->UnregisterMaterial(matName);
}

//////////////////////////////////////////////////
void BaseScene::DestroyMaterials()
{
  for (unsigned int i = 0; i < this->Materials()->Size(); ++i)
  {
    auto m = this->Materials()->GetByIndex(i);
    m->Destroy();
  }
  this->UnregisterMaterials();
}

//////////////////////////////////////////////////
DirectionalLightPtr BaseScene::CreateDirectionalLight()
{
  unsigned int objId = this->CreateObjectId();
  return this->CreateDirectionalLight(objId);
}

//////////////////////////////////////////////////
DirectionalLightPtr BaseScene::CreateDirectionalLight(unsigned int _id)
{
  std::string objName = this->CreateObjectName(_id, "DirectionalLight");
  return this->CreateDirectionalLight(_id, objName);
}

//////////////////////////////////////////////////
DirectionalLightPtr BaseScene::CreateDirectionalLight(const std::string &_name)
{
  unsigned int objId = this->CreateObjectId();
  return this->CreateDirectionalLight(objId, _name);
}

//////////////////////////////////////////////////
DirectionalLightPtr BaseScene::CreateDirectionalLight(unsigned int _id,
    const std::string &_name)
{
  DirectionalLightPtr light = this->CreateDirectionalLightImpl(_id, _name);
  bool result = this->RegisterLight(light);
  return (result) ? light : nullptr;
}

//////////////////////////////////////////////////
PointLightPtr BaseScene::CreatePointLight()
{
  unsigned int objId = this->CreateObjectId();
  return this->CreatePointLight(objId);
}
//////////////////////////////////////////////////
PointLightPtr BaseScene::CreatePointLight(unsigned int _id)
{
  std::string objName = this->CreateObjectName(_id, "PointLight");
  return this->CreatePointLight(_id, objName);
}
//////////////////////////////////////////////////
PointLightPtr BaseScene::CreatePointLight(const std::string &_name)
{
  unsigned int objId = this->CreateObjectId();
  return this->CreatePointLight(objId, _name);
}
//////////////////////////////////////////////////
PointLightPtr BaseScene::CreatePointLight(unsigned int _id,
    const std::string &_name)
{
  PointLightPtr light = this->CreatePointLightImpl(_id, _name);
  bool result = this->RegisterLight(light);
  return (result) ? light : nullptr;
}

//////////////////////////////////////////////////
SpotLightPtr BaseScene::CreateSpotLight()
{
  unsigned int objId = this->CreateObjectId();
  return this->CreateSpotLight(objId);
}
//////////////////////////////////////////////////
SpotLightPtr BaseScene::CreateSpotLight(unsigned int _id)
{
  std::string objName = this->CreateObjectName(_id, "SpotLight");
  return this->CreateSpotLight(_id, objName);
}
//////////////////////////////////////////////////
SpotLightPtr BaseScene::CreateSpotLight(const std::string &_name)
{
  unsigned int objId = this->CreateObjectId();
  return this->CreateSpotLight(objId, _name);
}
//////////////////////////////////////////////////
SpotLightPtr BaseScene::CreateSpotLight(unsigned int _id,
    const std::string &_name)
{
  SpotLightPtr light = this->CreateSpotLightImpl(_id, _name);
  bool result = this->RegisterLight(light);
  return (result) ? light : nullptr;
}

//////////////////////////////////////////////////
CameraPtr BaseScene::CreateCamera()
{
  unsigned int objId = this->CreateObjectId();
  return this->CreateCamera(objId);
}
//////////////////////////////////////////////////
CameraPtr BaseScene::CreateCamera(unsigned int _id)
{
  std::string objName = this->CreateObjectName(_id, "Camera");
  return this->CreateCamera(_id, objName);
}
//////////////////////////////////////////////////
CameraPtr BaseScene::CreateCamera(const std::string &_name)
{
  unsigned int objId = this->CreateObjectId();
  return this->CreateCamera(objId, _name);
}
//////////////////////////////////////////////////
CameraPtr BaseScene::CreateCamera(unsigned int _id, const std::string &_name)
{
  CameraPtr camera = this->CreateCameraImpl(_id, _name);
  bool result = this->RegisterSensor(camera);
  return (result) ? camera : nullptr;
}

//////////////////////////////////////////////////
DepthCameraPtr BaseScene::CreateDepthCamera()
{
  unsigned int objId = this->CreateObjectId();
  return this->CreateDepthCamera(objId);
}
//////////////////////////////////////////////////
DepthCameraPtr BaseScene::CreateDepthCamera(const unsigned int _id)
{
  std::string objName = this->CreateObjectName(_id, "DepthCamera");
  return this->CreateDepthCamera(_id, objName);
}
//////////////////////////////////////////////////
DepthCameraPtr BaseScene::CreateDepthCamera(const std::string &_name)
{
  unsigned int objId = this->CreateObjectId();
  return this->CreateDepthCamera(objId, _name);
}
//////////////////////////////////////////////////
DepthCameraPtr BaseScene::CreateDepthCamera(const unsigned int _id,
    const std::string &_name)
{
  DepthCameraPtr camera = this->CreateDepthCameraImpl(_id, _name);
  bool result = this->RegisterSensor(camera);
  return (result) ? camera : nullptr;
}

//////////////////////////////////////////////////
GpuRaysPtr BaseScene::CreateGpuRays()
{
  unsigned int objId = this->CreateObjectId();
  return this->CreateGpuRays(objId);
}
//////////////////////////////////////////////////
GpuRaysPtr BaseScene::CreateGpuRays(const unsigned int _id)
{
  std::string objName = this->CreateObjectName(_id, "GpuRays");
  return this->CreateGpuRays(_id, objName);
}
//////////////////////////////////////////////////
GpuRaysPtr BaseScene::CreateGpuRays(const std::string &_name)
{
  unsigned int objId = this->CreateObjectId();
  return this->CreateGpuRays(objId, _name);
}
//////////////////////////////////////////////////
GpuRaysPtr BaseScene::CreateGpuRays(const unsigned int _id,
    const std::string &_name)
{
  GpuRaysPtr gpuRays = this->CreateGpuRaysImpl(_id, _name);
  bool result = this->RegisterSensor(gpuRays);
  return (result) ? gpuRays : nullptr;
}

//////////////////////////////////////////////////
VisualPtr BaseScene::CreateVisual()
{
  unsigned int objId = this->CreateObjectId();
  return this->CreateVisual(objId);
}
//////////////////////////////////////////////////
VisualPtr BaseScene::CreateVisual(unsigned int _id)
{
  std::string objName = this->CreateObjectName(_id, "Visual");
  return this->CreateVisual(_id, objName);
}
//////////////////////////////////////////////////
VisualPtr BaseScene::CreateVisual(const std::string &_name)
{
  unsigned int objId = this->CreateObjectId();
  return this->CreateVisual(objId, _name);
}
//////////////////////////////////////////////////
VisualPtr BaseScene::CreateVisual(unsigned int _id, const std::string &_name)
{
  VisualPtr visual = this->CreateVisualImpl(_id, _name);
  bool result = this->RegisterVisual(visual);
  return (result) ? visual : nullptr;
}

//////////////////////////////////////////////////
ArrowVisualPtr BaseScene::CreateArrowVisual()
{
  unsigned int objId = this->CreateObjectId();
  return this->CreateArrowVisual(objId);
}
//////////////////////////////////////////////////
ArrowVisualPtr BaseScene::CreateArrowVisual(unsigned int _id)
{
  std::string objName = this->CreateObjectName(_id, "ArrowVisual");
  return this->CreateArrowVisual(_id, objName);
}
//////////////////////////////////////////////////
ArrowVisualPtr BaseScene::CreateArrowVisual(const std::string &_name)
{
  unsigned int objId = this->CreateObjectId();
  return this->CreateArrowVisual(objId, _name);
}
//////////////////////////////////////////////////
ArrowVisualPtr BaseScene::CreateArrowVisual(unsigned int _id,
    const std::string &_name)
{
  ArrowVisualPtr visual = this->CreateArrowVisualImpl(_id, _name);
  bool result = this->RegisterVisual(visual);
  return (result) ? visual : nullptr;
}

//////////////////////////////////////////////////
AxisVisualPtr BaseScene::CreateAxisVisual()
{
  unsigned int objId = this->CreateObjectId();
  return this->CreateAxisVisual(objId);
}
//////////////////////////////////////////////////
AxisVisualPtr BaseScene::CreateAxisVisual(unsigned int _id)
{
  std::string objName = this->CreateObjectName(_id, "AxisVisual");
  return this->CreateAxisVisual(_id, objName);
}
//////////////////////////////////////////////////
AxisVisualPtr BaseScene::CreateAxisVisual(const std::string &_name)
{
  unsigned int objId = this->CreateObjectId();
  return this->CreateAxisVisual(objId, _name);
}
//////////////////////////////////////////////////
AxisVisualPtr BaseScene::CreateAxisVisual(unsigned int _id,
    const std::string &_name)
{
  AxisVisualPtr visual = this->CreateAxisVisualImpl(_id, _name);
  bool result = this->RegisterVisual(visual);
  return (result) ? visual : nullptr;
}

//////////////////////////////////////////////////
GeometryPtr BaseScene::CreateBox()
{
  unsigned int objId = this->CreateObjectId();
  std::string objName = this->CreateObjectName(objId, "Box");
  return this->CreateBoxImpl(objId, objName);
}

//////////////////////////////////////////////////
GeometryPtr BaseScene::CreateCone()
{
  unsigned int objId = this->CreateObjectId();
  std::string objName = this->CreateObjectName(objId, "Cone");
  return this->CreateConeImpl(objId, objName);
}

//////////////////////////////////////////////////
GeometryPtr BaseScene::CreateCylinder()
{
  unsigned int objId = this->CreateObjectId();
  std::string objName = this->CreateObjectName(objId, "Cylinder");
  return this->CreateCylinderImpl(objId, objName);
}

//////////////////////////////////////////////////
GeometryPtr BaseScene::CreatePlane()
{
  unsigned int objId = this->CreateObjectId();
  std::string objName = this->CreateObjectName(objId, "Plane");
  return this->CreatePlaneImpl(objId, objName);
}

//////////////////////////////////////////////////
GeometryPtr BaseScene::CreateSphere()
{
  unsigned int objId = this->CreateObjectId();
  std::string objName = this->CreateObjectName(objId, "Sphere");
  return this->CreateSphereImpl(objId, objName);
}

//////////////////////////////////////////////////
MeshPtr BaseScene::CreateMesh(const std::string &_meshName)
{
  MeshDescriptor descriptor(_meshName);
  return this->CreateMesh(descriptor);
}

//////////////////////////////////////////////////
MeshPtr BaseScene::CreateMesh(const common::Mesh *_mesh)
{
  MeshDescriptor descriptor(_mesh);
  return this->CreateMesh(descriptor);
}

//////////////////////////////////////////////////
MeshPtr BaseScene::CreateMesh(const MeshDescriptor &_desc)
{
  std::string meshName = (_desc.mesh) ?
      _desc.mesh->Name() : _desc.meshName;

  unsigned int objId = this->CreateObjectId();
  std::string objName = this->CreateObjectName(objId, "Mesh-" + meshName);
  return this->CreateMeshImpl(objId, objName, _desc);
}

//////////////////////////////////////////////////
GridPtr BaseScene::CreateGrid()
{
  unsigned int objId = this->CreateObjectId();
  std::string objName = this->CreateObjectName(objId, "Grid");
  return this->CreateGridImpl(objId, objName);
}

//////////////////////////////////////////////////
TextPtr BaseScene::CreateText()
{
  unsigned int objId = this->CreateObjectId();
  std::string objName = this->CreateObjectName(objId, "Text");
  return this->CreateTextImpl(objId, objName);
}

//////////////////////////////////////////////////
TextPtr BaseScene::CreateTextImpl(const unsigned int /*_id*/,
    const std::string &/*_name*/)
{
  return TextPtr();
}

//////////////////////////////////////////////////
MaterialPtr BaseScene::CreateMaterial(const std::string &_name)
{
  unsigned int objId = this->CreateObjectId();

  std::string objName = _name.empty() ?
      this->CreateObjectName(objId, "Material") : _name;

  MaterialPtr material = this->CreateMaterialImpl(objId, objName);
  this->RegisterMaterial(objName, material);

  return material;
}

//////////////////////////////////////////////////
MaterialPtr BaseScene::CreateMaterial(const common::Material &_material)
{
  MaterialPtr material;
  unsigned int objId = this->CreateObjectId();
  std::string objName = _material.Name().empty() ?
      this->CreateObjectName(objId, "Material") : _material.Name();

  material = this->CreateMaterialImpl(objId, objName);
  material->CopyFrom(_material);
  this->RegisterMaterial(objName, material);

  return material;
}

//////////////////////////////////////////////////
RenderTexturePtr BaseScene::CreateRenderTexture()
{
  unsigned int objId = this->CreateObjectId();
  std::string objName = this->CreateObjectName(objId, "RenderTexture");
  return this->CreateRenderTextureImpl(objId, objName);
}

//////////////////////////////////////////////////
RenderWindowPtr BaseScene::CreateRenderWindow()
{
  unsigned int objId = this->CreateObjectId();
  std::string objName = this->CreateObjectName(objId, "RenderWindow");
  return this->CreateRenderWindowImpl(objId, objName);
}

//////////////////////////////////////////////////
RayQueryPtr BaseScene::CreateRayQuery()
{
  unsigned int objId = this->CreateObjectId();
  std::string objName = this->CreateObjectName(objId, "RayQuery");
  return this->CreateRayQueryImpl(objId, objName);
}

//////////////////////////////////////////////////
void BaseScene::PreRender()
{
  this->RootVisual()->PreRender();
}

//////////////////////////////////////////////////
void BaseScene::Clear()
{
  this->nodes->DestroyAll();
  this->DestroyMaterials();
  this->nextObjectId = ignition::math::MAX_UI16;
}

//////////////////////////////////////////////////
void BaseScene::Destroy()
{
  // TODO(anyone): destroy context
  this->Clear();
  this->loaded = false;
  this->initialized = false;
}

//////////////////////////////////////////////////
unsigned int BaseScene::CreateObjectId()
{
  return this->nextObjectId--;
}

//////////////////////////////////////////////////
std::string BaseScene::CreateObjectName(unsigned int _id,
    const std::string &_prefix)
{
  std::stringstream ss;
  ss << this->name << "::" << _prefix;
  ss << "(" << std::to_string(_id) << ")";
  return ss.str();
}

//////////////////////////////////////////////////
bool BaseScene::RegisterLight(LightPtr _light)
{
  return (_light) ? this->Lights()->Add(_light) : false;
}

//////////////////////////////////////////////////
bool BaseScene::RegisterSensor(SensorPtr _sensor)
{
  return (_sensor) ? this->Sensors()->Add(_sensor) : false;
}

//////////////////////////////////////////////////
bool BaseScene::RegisterVisual(VisualPtr _visual)
{
  return (_visual) ? this->Visuals()->Add(_visual) : false;
}

//////////////////////////////////////////////////
void BaseScene::CreateNodeStore()
{
  NodeCompositeStorePtr compStore(new BaseNodeCompositeStore);

  // get specific stores
  LightStorePtr lights = this->Lights();
  SensorStorePtr sensors = this->Sensors();
  VisualStorePtr visuals = this->Visuals();

  // convert to node stores
  NodeStorePtr lightNodes(new BaseStoreWrapper<Node, Light>(lights));
  NodeStorePtr sensorNodes(new BaseStoreWrapper<Node, Sensor>(sensors));
  NodeStorePtr visualNodes(new BaseStoreWrapper<Node, Visual>(visuals));

  // add to composite store
  compStore->AddStore(lightNodes);
  compStore->AddStore(sensorNodes);
  compStore->AddStore(visualNodes);

  this->nodes = compStore;
}

//////////////////////////////////////////////////
void BaseScene::CreateMaterials()
{
  MaterialPtr material;

  material = this->CreateMaterial("Default/TransRed");
  material->SetAmbient(1.0, 0.0, 0.0);
  material->SetDiffuse(1.0, 0.0, 0.0);
  material->SetEmissive(1.0, 0.0, 0.0);
  material->SetTransparency(0.5);
  material->SetCastShadows(false);
  material->SetReceiveShadows(false);
  material->SetLightingEnabled(false);

  material = this->CreateMaterial("Default/TransGreen");
  material->SetAmbient(0.0, 1.0, 0.0);
  material->SetDiffuse(0.0, 1.0, 0.0);
  material->SetEmissive(0.0, 1.0, 0.0);
  material->SetTransparency(0.5);
  material->SetCastShadows(false);
  material->SetReceiveShadows(false);
  material->SetLightingEnabled(false);

  material = this->CreateMaterial("Default/TransBlue");
  material->SetAmbient(0.0, 0.0, 1.0);
  material->SetDiffuse(0.0, 0.0, 1.0);
  material->SetEmissive(0.0, 0.0, 1.0);
  material->SetTransparency(0.5);
  material->SetCastShadows(false);
  material->SetReceiveShadows(false);
  material->SetLightingEnabled(false);

  material = this->CreateMaterial("Default/White");
  material->SetAmbient(1.0, 1.0, 1.0);
  material->SetDiffuse(1.0, 1.0, 1.0);
  material->SetEmissive(1.0, 1.0, 1.0);
  material->SetTransparency(0);
  material->SetCastShadows(true);
  material->SetReceiveShadows(true);
  material->SetLightingEnabled(true);
}<|MERGE_RESOLUTION|>--- conflicted
+++ resolved
@@ -256,13 +256,6 @@
 
   if (_recursive)
   {
-<<<<<<< HEAD
-    while (_node->ChildCount() > 0u)
-    {
-      this->DestroyNode(_node->ChildByIndex(0u), _recursive);
-    }
-  }
-=======
     std::set<unsigned int> nodeIds;
     this->DestroyNodeRecursive(_node, nodeIds);
   }
@@ -291,7 +284,6 @@
   }
 
   // destroy node
->>>>>>> 324a7b29
   this->nodes->Destroy(_node);
 }
 
@@ -573,9 +565,7 @@
     MaterialPtr _material)
 {
   if (_material)
-  {
     this->Materials()->Put(_name, _material);
-  }
 }
 
 //////////////////////////////////////////////////
