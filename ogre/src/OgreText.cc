--- conflicted
+++ resolved
@@ -741,11 +741,7 @@
 {
   Ogre::RGBA clr;
   Ogre::HardwareVertexBufferSharedPtr vbuf;
-<<<<<<< HEAD
   Ogre::RGBA *pDest{nullptr};
-=======
-  Ogre::RGBA *pDest;
->>>>>>> b3eb7f20
   unsigned int i;
 
   IGN_ASSERT(this->font, "font class member is null");
