--- conflicted
+++ resolved
@@ -77,15 +77,11 @@
 
       protected: Ogre::SceneNode *ogreNode = nullptr;
 
-<<<<<<< HEAD
-      // TODO(anyone): remove the need for a visual friend class
-=======
       protected: OgreNodeStorePtr children;
 
       private: OgreNodePtr SharedThis();
 
-      // TODO remove the need for a visual friend class
->>>>>>> a0cf3c7d
+      // TODO(anyone): remove the need for a visual friend class
       private: friend class OgreVisual;
     };
     }
