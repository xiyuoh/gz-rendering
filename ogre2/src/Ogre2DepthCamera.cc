/*
 * Copyright (C) 2018 Open Source Robotics Foundation
 *
 * Licensed under the Apache License, Version 2.0 (the "License");
 * you may not use this file except in compliance with the License.
 * You may obtain a copy of the License at
 *
 *     http://www.apache.org/licenses/LICENSE-2.0
 *
 * Unless required by applicable law or agreed to in writing, software
 * distributed under the License is distributed on an "AS IS" BASIS,
 * WITHOUT WARRANTIES OR CONDITIONS OF ANY KIND, either express or implied.
 * See the License for the specific language governing permissions and
 * limitations under the License.
 *
*/

#if (_WIN32)
  /* Needed for std::min */
  #ifndef NOMINMAX
    #define NOMINMAX
  #endif
  #include <windows.h>
#endif

#include <math.h>
#include <ignition/math/Helpers.hh>

#include "ignition/rendering/RenderTypes.hh"
#include "ignition/rendering/ogre2/Ogre2Conversions.hh"
#include "ignition/rendering/ogre2/Ogre2DepthCamera.hh"
#include "ignition/rendering/ogre2/Ogre2GaussianNoisePass.hh"
#include "ignition/rendering/ogre2/Ogre2Includes.hh"
#include "ignition/rendering/ogre2/Ogre2ParticleEmitter.hh"
#include "ignition/rendering/ogre2/Ogre2RenderEngine.hh"
#include "ignition/rendering/ogre2/Ogre2RenderTarget.hh"
#include "ignition/rendering/ogre2/Ogre2RenderTypes.hh"
#include "ignition/rendering/ogre2/Ogre2Scene.hh"
#include "ignition/rendering/ogre2/Ogre2Sensor.hh"

namespace ignition
{
namespace rendering
{
inline namespace IGNITION_RENDERING_VERSION_NAMESPACE {
//
/// \brief Gaussian noise render pass for depth cameras
/// The class implementation is very similar to Ogre2GaussianNoisePass but
/// uses a different shader material for apply noise to depth cameras
/// This class is added here since we can not modify Ogre2GaussianNoisePass
/// as it would break ABI
class Ogre2DepthGaussianNoisePass : public Ogre2GaussianNoisePass
{
  /// \brief Constructor
  public: Ogre2DepthGaussianNoisePass() {}

  /// \brief Destructor
  public: virtual ~Ogre2DepthGaussianNoisePass() {}

  // Documentation inherited.
  public: void PreRender() override;

  // Documentation inherited.
  public: void CreateRenderPass() override;

  /// brief Pointer to the Gaussian noise ogre material
  private: Ogre::Material *gaussianNoiseMat = nullptr;
};
}
}
}

/// \internal
/// \brief Private data for the Ogre2DepthCamera class
class ignition::rendering::Ogre2DepthCameraPrivate
{
  /// \brief The depth buffer
  public: float *depthBuffer = nullptr;

  /// \brief Outgoing depth data, used by newDepthFrame event.
  public: float *depthImage = nullptr;

  /// \brief Outgoing point cloud data, used by newRgbPointCloud event.
  public: float *pointCloudImage = nullptr;

  /// \brief maximum value used for data outside sensor range
  public: float dataMaxVal = ignition::math::INF_D;

  /// \brief minimum value used for data outside sensor range
  public: float dataMinVal = -ignition::math::INF_D;

  /// \brief 1st pass compositor workspace definition
  public: std::string ogreCompositorWorkspaceDef;

  /// \brief 1st pass compositor node definition
  public: std::string ogreCompositorBaseNodeDef;

  /// \brief Final pass compositor node definition
  public: std::string ogreCompositorFinalNodeDef;

  /// \brief Compositor workspace.
  public: Ogre::CompositorWorkspace *ogreCompositorWorkspace = nullptr;

  /// \brief Output texture with depth and color data
  public: Ogre::TexturePtr ogreDepthTexture;

  /// \brief Dummy render texture for the depth data
  public: RenderTexturePtr depthTexture;

  /// \brief The depth material
  public: Ogre::MaterialPtr depthMaterial;

  /// \brief The depth material in final pass
  public: Ogre::MaterialPtr depthFinalMaterial;

  /// \brief A chain of render passes applied to the render target
  public: std::vector<RenderPassPtr> renderPasses;

  /// \brief Flag to indicate if render pass need to be rebuilt
  public: bool renderPassDirty = false;

  /// \brief Event used to signal rgb point cloud data
  public: ignition::common::EventT<void(const float *,
              unsigned int, unsigned int, unsigned int,
              const std::string &)> newRgbPointCloud;

  /// \brief Event used to signal depth data
  public: ignition::common::EventT<void(const float *,
              unsigned int, unsigned int, unsigned int,
              const std::string &)> newDepthFrame;

<<<<<<< HEAD
  /// \brief Name of sky box material
  public: const std::string kSkyboxMaterialName = "SkyBox";
=======
  /// \brief standard deviation of particle noise
  public: double particleStddev = 0.01;

  /// \brief Particle scatter ratio. This is used to determine the ratio of
  /// particles that will detected by the depth camera
  public: double particleScatterRatio = 0.1;
>>>>>>> 278f2747
};

using namespace ignition;
using namespace rendering;

//////////////////////////////////////////////////
void Ogre2DepthGaussianNoisePass::PreRender()
{
  // This function is similar to Ogre2GaussianNoisePass but duplicated here
  // for Ogre2DepthCamera

  if (!this->gaussianNoiseMat)
    return;

  if (!this->enabled)
    return;

  Ogre::Vector3 offsets(ignition::math::Rand::DblUniform(0.0, 1.0),
                        ignition::math::Rand::DblUniform(0.0, 1.0),
                        ignition::math::Rand::DblUniform(0.0, 1.0));

  Ogre::Pass *pass = this->gaussianNoiseMat->getTechnique(0)->getPass(0);
  Ogre::GpuProgramParametersSharedPtr psParams =
      pass->getFragmentProgramParameters();
  psParams->setNamedConstant("offsets", offsets);
  psParams->setNamedConstant("mean", static_cast<Ogre::Real>(this->mean));
  psParams->setNamedConstant("stddev",
      static_cast<Ogre::Real>(this->stdDev));
}

//////////////////////////////////////////////////
void Ogre2DepthGaussianNoisePass::CreateRenderPass()
{
  // This function is similar to Ogre2GaussianNoisePass but duplicated here
  // for Ogre2DepthCamera.

  static int gaussianDepthNodeCounter = 0;

  auto engine = Ogre2RenderEngine::Instance();
  auto ogreRoot = engine->OgreRoot();
  Ogre::CompositorManager2 *ogreCompMgr = ogreRoot->getCompositorManager2();

  std::string nodeDefName = "GaussianDepthNoiseNode_"
      + std::to_string(gaussianDepthNodeCounter);

  if (ogreCompMgr->hasNodeDefinition(nodeDefName))
    return;

  // The GaussianNoise material is defined in script (gaussian_noise.material).
  // clone the material
  std::string matName = "GaussianNoiseDepth";
  Ogre::MaterialPtr ogreMat =
      Ogre::MaterialManager::getSingleton().getByName(matName);
  if (!ogreMat)
  {
    ignerr << "Gaussian noise material not found: '" << matName << "'"
           << std::endl;
    return;
  }
  if (!ogreMat->isLoaded())
    ogreMat->load();
  std::string materialName = matName + "_" +
      std::to_string(gaussianDepthNodeCounter);
  this->gaussianNoiseMat = ogreMat->clone(materialName).get();

  this->ogreCompositorNodeDefName = nodeDefName;
  gaussianDepthNodeCounter++;

  Ogre::CompositorNodeDef *nodeDef =
      ogreCompMgr->addNodeDefinition(nodeDefName);

  // Input texture
  nodeDef->addTextureSourceName("rt_input", 0,
      Ogre::TextureDefinitionBase::TEXTURE_INPUT);
  nodeDef->addTextureSourceName("rt_output", 1,
      Ogre::TextureDefinitionBase::TEXTURE_INPUT);

  // rt_input target
  nodeDef->setNumTargetPass(1);
  Ogre::CompositorTargetDef *inputTargetDef =
      nodeDef->addTargetPass("rt_output");
  inputTargetDef->setNumPasses(2);
  {
    // clear pass
    inputTargetDef->addPass(Ogre::PASS_CLEAR);

    // quad pass
    Ogre::CompositorPassQuadDef *passQuad =
        static_cast<Ogre::CompositorPassQuadDef *>(
        inputTargetDef->addPass(Ogre::PASS_QUAD));
    passQuad->mMaterialName = materialName;
    passQuad->addQuadTextureSource(0, "rt_input", 0);
  }
  nodeDef->mapOutputChannel(0, "rt_output");
  nodeDef->mapOutputChannel(1, "rt_input");
}

//////////////////////////////////////////////////
Ogre2DepthCamera::Ogre2DepthCamera()
  : dataPtr(new Ogre2DepthCameraPrivate())
{
  this->dataPtr->ogreCompositorWorkspace = nullptr;
}

//////////////////////////////////////////////////
Ogre2DepthCamera::~Ogre2DepthCamera()
{
  this->Destroy();
}

//////////////////////////////////////////////////
void Ogre2DepthCamera::Init()
{
  BaseDepthCamera::Init();

  // create internal camera
  this->CreateCamera();

  // create dummy render texture
  this->CreateRenderTexture();

  this->Reset();
}

//////////////////////////////////////////////////
void Ogre2DepthCamera::Destroy()
{
  if (this->dataPtr->depthBuffer)
  {
    delete [] this->dataPtr->depthBuffer;
    this->dataPtr->depthBuffer = nullptr;
  }

  if (this->dataPtr->depthImage)
  {
    delete [] this->dataPtr->depthImage;
    this->dataPtr->depthImage = nullptr;
  }

  if (this->dataPtr->pointCloudImage)
  {
    delete [] this->dataPtr->pointCloudImage;
    this->dataPtr->pointCloudImage = nullptr;
  }

  if (!this->ogreCamera)
    return;

  auto engine = Ogre2RenderEngine::Instance();
  auto ogreRoot = engine->OgreRoot();
  Ogre::CompositorManager2 *ogreCompMgr = ogreRoot->getCompositorManager2();

  // remove depth texture, material, compositor
  if (this->dataPtr->ogreDepthTexture)
  {
    Ogre::TextureManager::getSingleton().remove(
        this->dataPtr->ogreDepthTexture->getName());
  }
  if (this->dataPtr->ogreCompositorWorkspace)
  {
    ogreCompMgr->removeWorkspace(
        this->dataPtr->ogreCompositorWorkspace);
  }

  if (this->dataPtr->depthMaterial)
  {
    Ogre::MaterialManager::getSingleton().remove(
        this->dataPtr->depthMaterial->getName());
  }

  if (!this->dataPtr->ogreCompositorWorkspaceDef.empty())
  {
    ogreCompMgr->removeWorkspaceDefinition(
        this->dataPtr->ogreCompositorWorkspaceDef);
    ogreCompMgr->removeNodeDefinition(
        this->dataPtr->ogreCompositorBaseNodeDef);
    ogreCompMgr->removeNodeDefinition(
        this->dataPtr->ogreCompositorFinalNodeDef);
  }

  Ogre::SceneManager *ogreSceneManager;
  ogreSceneManager = this->scene->OgreSceneManager();
  if (ogreSceneManager == nullptr)
  {
    ignerr << "Scene manager cannot be obtained" << std::endl;
  }
  else
  {
    if (ogreSceneManager->findCameraNoThrow(this->name) != nullptr)
    {
      ogreSceneManager->destroyCamera(this->ogreCamera);
      this->ogreCamera = nullptr;
    }
  }
}

//////////////////////////////////////////////////
void Ogre2DepthCamera::CreateCamera()
{
  // create ogre camera object
  Ogre::SceneManager *ogreSceneManager;
  ogreSceneManager = this->scene->OgreSceneManager();
  if (ogreSceneManager == nullptr)
  {
    ignerr << "Scene manager cannot be obtained" << std::endl;
    return;
  }

  this->ogreCamera = ogreSceneManager->createCamera(this->name);
  if (this->ogreCamera == nullptr)
  {
    ignerr << "Ogre camera cannot be created" << std::endl;
    return;
  }

  // by default, ogre2 cameras are attached to root scene node
  this->ogreCamera->detachFromParent();
  this->ogreNode->attachObject(this->ogreCamera);

  // rotate to Gazebo coordinate system
  this->ogreCamera->yaw(Ogre::Degree(-90.0));
  this->ogreCamera->roll(Ogre::Degree(-90.0));
  this->ogreCamera->setFixedYawAxis(false);

  // TODO(anyone): provide api access
  this->ogreCamera->setAutoAspectRatio(true);
  this->ogreCamera->setRenderingDistance(100);
  this->ogreCamera->setProjectionType(Ogre::PT_PERSPECTIVE);
  this->ogreCamera->setCustomProjectionMatrix(false);
}

/////////////////////////////////////////////////
void Ogre2DepthCamera::CreateRenderTexture()
{
  RenderTexturePtr base = this->scene->CreateRenderTexture();
  this->dataPtr->depthTexture =
      std::dynamic_pointer_cast<Ogre2RenderTexture>(base);
  this->dataPtr->depthTexture->SetWidth(1);
  this->dataPtr->depthTexture->SetHeight(1);
}

/////////////////////////////////////////////////////////
void Ogre2DepthCamera::CreateDepthTexture()
{
  // set aspect ratio and fov
  double vfov = 2.0 * atan(tan(this->HFOV().Radian() / 2.0) / this->aspect);
  this->ogreCamera->setAspectRatio(this->aspect);
  this->ogreCamera->setFOVy(Ogre::Radian(this->LimitFOV(vfov)));

  // Load depth material
  // The DepthCamera material is defined in script (depth_camera.material).
  // We need to clone it since we are going to modify its uniform variables
  std::string matDepthName = "DepthCamera";
  Ogre::MaterialPtr matDepth =
      Ogre::MaterialManager::getSingleton().getByName(matDepthName);
  this->dataPtr->depthMaterial = matDepth->clone(
      this->Name() + "_" + matDepthName);
  this->dataPtr->depthMaterial->load();
  Ogre::Pass *pass = this->dataPtr->depthMaterial->getTechnique(0)->getPass(0);
  Ogre::GpuProgramParametersSharedPtr psParams =
      pass->getFragmentProgramParameters();

  // Configure camera behaviour.
  // Make the clipping plane dist large and handle near clamping in shaders
  double nearPlane = this->NearClipPlane() * 0.9;
  double farPlane = this->FarClipPlane() * 1.1;
  this->ogreCamera->setNearClipDistance(nearPlane);
  this->ogreCamera->setFarClipDistance(farPlane);

  // Set the uniform variables (depth_camera_fs.glsl).
  // The projectParams is used to linearize depth buffer data
  // The other params are used to clamp the range output
  // Use the 'real' clip distance here so depth can be
  // linearized correctly
  double projectionA = farPlane /
      (farPlane - nearPlane);
  double projectionB = (-farPlane * nearPlane) /
      (farPlane - nearPlane);
  projectionB /= farPlane;
  psParams->setNamedConstant("projectionParams",
      Ogre::Vector2(projectionA, projectionB));
  psParams->setNamedConstant("near",
      static_cast<float>(this->NearClipPlane()));
  psParams->setNamedConstant("far",
      static_cast<float>(this->FarClipPlane()));
  psParams->setNamedConstant("max",
      static_cast<float>(this->dataPtr->dataMaxVal));
  psParams->setNamedConstant("min",
      static_cast<float>(this->dataPtr->dataMinVal));
  Ogre::Vector3 bg(this->Scene()->BackgroundColor().R(),
    this->Scene()->BackgroundColor().G(),
    this->Scene()->BackgroundColor().B());
  psParams->setNamedConstant("backgroundColor", bg);
  psParams->setNamedConstant("particleStddev",
    static_cast<float>(this->dataPtr->particleStddev));
  psParams->setNamedConstant("particleScatterRatio",
    static_cast<float>(this->dataPtr->particleScatterRatio));

  std::string matDepthFinalName = "DepthCameraFinal";
  Ogre::MaterialPtr matDepthFinal =
      Ogre::MaterialManager::getSingleton().getByName(matDepthFinalName);
  this->dataPtr->depthFinalMaterial = matDepthFinal->clone(
      this->Name() + "_" + matDepthFinalName);
  this->dataPtr->depthFinalMaterial->load();
  Ogre::Pass *passFinal =
      this->dataPtr->depthFinalMaterial->getTechnique(0)->getPass(0);
  Ogre::GpuProgramParametersSharedPtr psParamsFinal =
      passFinal->getFragmentProgramParameters();
  psParamsFinal->setNamedConstant("near",
      static_cast<float>(this->NearClipPlane()));
  psParamsFinal->setNamedConstant("far",
      static_cast<float>(this->FarClipPlane()));
  psParamsFinal->setNamedConstant("max",
      static_cast<float>(this->dataPtr->dataMaxVal));
  psParamsFinal->setNamedConstant("min",
      static_cast<float>(this->dataPtr->dataMinVal));

  // create background material is specified
  MaterialPtr backgroundMaterial = this->Scene()->BackgroundMaterial();
  bool validBackground = backgroundMaterial &&
      !backgroundMaterial->EnvironmentMap().empty();

  if (validBackground)
  {
    Ogre::MaterialManager &matManager = Ogre::MaterialManager::getSingleton();
    std::string skyMatName = this->dataPtr->kSkyboxMaterialName + "_"
        + this->Name();
    auto mat = matManager.getByName(skyMatName);
    if (!mat)
    {
      auto skyboxMat = matManager.getByName(this->dataPtr->kSkyboxMaterialName);
      if (!skyboxMat)
      {
        ignerr << "Unable to find skybox material" << std::endl;
        return;
      }
      mat = skyboxMat->clone(skyMatName);
    }
    Ogre::TextureUnitState *texUnit =
        mat->getTechnique(0u)->getPass(0u)->getTextureUnitState(0u);
    texUnit->setTextureName(backgroundMaterial->EnvironmentMap(),
        Ogre::TEX_TYPE_CUBE_MAP);
  }

  // Create depth camera compositor
  auto engine = Ogre2RenderEngine::Instance();
  auto ogreRoot = engine->OgreRoot();
  Ogre::CompositorManager2 *ogreCompMgr = ogreRoot->getCompositorManager2();

  std::string wsDefName = "DepthCameraWorkspace_" + this->Name();
  this->dataPtr->ogreCompositorWorkspaceDef = wsDefName;
  if (!ogreCompMgr->hasWorkspaceDefinition(wsDefName))
  {
    // The depth camera compositor does a few passes in order to simulate
    // particles effects in depth / point cloud image data
    //
    // render scene (color) with particles, c1
    // render scene (depth) without particles, d1
    // render scene (grayscale) with particles only, g2
    // render scene (depth) with particles only, d2
    //
    //   if g2 is non-zero // pixel with particle
    //     if d2 < d1 // particle is in view
    //       apply noise and scatterbility to d2
    //       set depth data to d2
    //     else
    //       set depth data to d1
    //   set color data to c1

    // We need to programmatically create the compositor because we need to
    // configure it to use the cloned depth material created earlier.
    // The compositor node definition is equivalent to the following:
    //
    // compositor_node DepthCamera
    // {
    //   texture rt0 target_width target_height PF_FLOAT32_RGBA
    //   texture rt1 target_width target_height PF_FLOAT32_RGBA
    //   texture colorTexture target_width target_height PF_R8G8B8
    //       depth_texture depth_format PF_D32_FLOAT
    //   texture depthTexture target_width target_height PF_D32_FLOAT
    //   texture particleTexture target_width target_height PF_L8
    //   // particleDepthTexture shares same depth buffer as particleTexture
    //   texture particleDepthTexture target_width target_height PF_D32_FLOAT
    //   target colorTexture
    //   {
    //     pass clear
    //     {
    //       colour_value 0.0 0.0 0.0 1.0
    //     }
    //     pass render_scene
    //     {
    //     }
    //   }
    //   target depthTexture
    //   {
    //     pass clear
    //     {
    //       colour_value 0.0 0.0 0.0 1.0
    //     }
    //     pass render_scene
    //     {
    //       visibility_mask 0x11011111
    //     }
    //   }
    //   target particleTexture
    //   {
    //     pass clear
    //     {
    //     }
    //     pass render_scene
    //     {
    //       visibility_mask 0x00100000
    //     }
    //   }
    //   target particleDepthTexture
    //   {
    //     pass clear
    //     {
    //     }
    //     pass render_scene
    //     {
    //       visibility_mask 0x00100000
    //     }
    //   }
    //   target rt0
    //   {
    //     pass clear
    //     {
    //     }
    //     pass render_quad
    //     {
    //       material DepthCamera // Use copy instead of original
    //       input 0 depthTexture
    //       input 1 colorTexture
    //       quad_normals camera_far_corners_view_space
    //     }
    //   }
    //   out 0 rt0
    //   out 1 rt1
    // }

    std::string baseNodeDefName = wsDefName + "/BaseNode";
    this->dataPtr->ogreCompositorBaseNodeDef = baseNodeDefName;
    Ogre::CompositorNodeDef *baseNodeDef =
        ogreCompMgr->addNodeDefinition(baseNodeDefName);
    Ogre::TextureDefinitionBase::TextureDefinition *rt0TexDef =
        baseNodeDef->addTextureDefinition("rt0");
    rt0TexDef->textureType = Ogre::TEX_TYPE_2D;
    rt0TexDef->width = 0;
    rt0TexDef->height = 0;
    rt0TexDef->depth = 1;
    rt0TexDef->numMipmaps = 0;
    rt0TexDef->widthFactor = 1;
    rt0TexDef->heightFactor = 1;
    rt0TexDef->formatList = {Ogre::PF_FLOAT32_RGBA};
    rt0TexDef->fsaa = 0;
    rt0TexDef->uav = false;
    rt0TexDef->automipmaps = false;
    rt0TexDef->hwGammaWrite = Ogre::TextureDefinitionBase::BoolFalse;
    rt0TexDef->depthBufferId = Ogre::DepthBuffer::POOL_INVALID;
    rt0TexDef->depthBufferFormat = Ogre::PF_UNKNOWN;
    rt0TexDef->fsaaExplicitResolve = false;

    Ogre::TextureDefinitionBase::TextureDefinition *rt1TexDef =
        baseNodeDef->addTextureDefinition("rt1");
    rt1TexDef->textureType = Ogre::TEX_TYPE_2D;
    rt1TexDef->width = 0;
    rt1TexDef->height = 0;
    rt1TexDef->depth = 1;
    rt1TexDef->numMipmaps = 0;
    rt1TexDef->widthFactor = 1;
    rt1TexDef->heightFactor = 1;
    rt1TexDef->formatList = {Ogre::PF_FLOAT32_RGBA};
    rt1TexDef->fsaa = 0;
    rt1TexDef->uav = false;
    rt1TexDef->automipmaps = false;
    rt1TexDef->hwGammaWrite = Ogre::TextureDefinitionBase::BoolFalse;
    rt1TexDef->depthBufferId = Ogre::DepthBuffer::POOL_INVALID;
    rt1TexDef->depthBufferFormat = Ogre::PF_UNKNOWN;
    rt1TexDef->fsaaExplicitResolve = false;

    Ogre::TextureDefinitionBase::TextureDefinition *depthTexDef =
        baseNodeDef->addTextureDefinition("depthTexture");
    depthTexDef->textureType = Ogre::TEX_TYPE_2D;
    depthTexDef->width = 0;
    depthTexDef->height = 0;
    depthTexDef->depth = 1;
    depthTexDef->numMipmaps = 0;
    depthTexDef->widthFactor = 1;
    depthTexDef->heightFactor = 1;
    depthTexDef->formatList = {Ogre::PF_D32_FLOAT};
    depthTexDef->fsaa = 0;
    depthTexDef->uav = false;
    depthTexDef->automipmaps = false;
    depthTexDef->hwGammaWrite = Ogre::TextureDefinitionBase::BoolFalse;
    depthTexDef->depthBufferId = Ogre::DepthBuffer::POOL_DEFAULT;
    depthTexDef->depthBufferFormat = Ogre::PF_UNKNOWN;
    depthTexDef->fsaaExplicitResolve = false;

    Ogre::TextureDefinitionBase::TextureDefinition *colorTexDef =
        baseNodeDef->addTextureDefinition("colorTexture");
    colorTexDef->textureType = Ogre::TEX_TYPE_2D;
    colorTexDef->width = 0;
    colorTexDef->height = 0;
    colorTexDef->depth = 1;
    colorTexDef->numMipmaps = 0;
    colorTexDef->widthFactor = 1;
    colorTexDef->heightFactor = 1;
    colorTexDef->formatList = {Ogre::PF_R8G8B8};
    colorTexDef->fsaa = 0;
    colorTexDef->uav = false;
    colorTexDef->automipmaps = false;
    // Enable gamma write to avoid discretization in the color values
    // Note we are using low level materials in quad pass so also had to perform
    // gamma correction in the fragment shaders (depth_camera_fs.glsl)
    colorTexDef->hwGammaWrite = Ogre::TextureDefinitionBase::BoolTrue;
    colorTexDef->depthBufferId = Ogre::DepthBuffer::POOL_DEFAULT;
    colorTexDef->depthBufferFormat = Ogre::PF_D32_FLOAT;
    colorTexDef->preferDepthTexture = true;
    colorTexDef->fsaaExplicitResolve = false;

    Ogre::TextureDefinitionBase::TextureDefinition *particleTexDef =
        baseNodeDef->addTextureDefinition("particleTexture");
    particleTexDef->textureType = Ogre::TEX_TYPE_2D;
    particleTexDef->width = 0;
    particleTexDef->height = 0;
    particleTexDef->depth = 1;
    particleTexDef->numMipmaps = 0;
    particleTexDef->widthFactor = 0.5;
    particleTexDef->heightFactor = 0.5;
    particleTexDef->formatList = {Ogre::PF_L8};
    particleTexDef->fsaa = 0;
    particleTexDef->uav = false;
    particleTexDef->automipmaps = false;
    particleTexDef->hwGammaWrite = Ogre::TextureDefinitionBase::BoolFalse;
    particleTexDef->depthBufferId = Ogre::DepthBuffer::POOL_DEFAULT;
    particleTexDef->depthBufferFormat = Ogre::PF_UNKNOWN;
    particleTexDef->preferDepthTexture = false;
    particleTexDef->fsaaExplicitResolve = false;

    Ogre::TextureDefinitionBase::TextureDefinition *particleDepthTexDef =
        baseNodeDef->addTextureDefinition("particleDepthTexture");
    particleDepthTexDef->textureType = Ogre::TEX_TYPE_2D;
    particleDepthTexDef->width = 0;
    particleDepthTexDef->height = 0;
    particleDepthTexDef->depth = 1;
    particleDepthTexDef->numMipmaps = 0;
    particleDepthTexDef->widthFactor = 0.5;
    particleDepthTexDef->heightFactor = 0.5;
    particleDepthTexDef->formatList = {Ogre::PF_D32_FLOAT};
    particleDepthTexDef->fsaa = 0;
    particleDepthTexDef->uav = false;
    particleDepthTexDef->automipmaps = false;
    particleDepthTexDef->hwGammaWrite = Ogre::TextureDefinitionBase::BoolFalse;
    particleDepthTexDef->depthBufferId = Ogre::DepthBuffer::POOL_NON_SHAREABLE;
    particleDepthTexDef->depthBufferFormat = Ogre::PF_UNKNOWN;
    particleDepthTexDef->fsaaExplicitResolve = false;

    baseNodeDef->setNumTargetPass(5);

    Ogre::CompositorTargetDef *colorTargetDef =
        baseNodeDef->addTargetPass("colorTexture");

    if (validBackground)
      colorTargetDef->setNumPasses(3);
    else
      colorTargetDef->setNumPasses(2);
    {
      // clear pass
      Ogre::CompositorPassClearDef *passClear =
          static_cast<Ogre::CompositorPassClearDef *>(
          colorTargetDef->addPass(Ogre::PASS_CLEAR));
      passClear->mColourValue = Ogre::ColourValue(
          Ogre2Conversions::Convert(this->Scene()->BackgroundColor()));

      if (validBackground)
      {
        // quad pass
        Ogre::CompositorPassQuadDef *passQuad =
            static_cast<Ogre::CompositorPassQuadDef *>(
            colorTargetDef->addPass(Ogre::PASS_QUAD));
        passQuad->mMaterialName = this->dataPtr->kSkyboxMaterialName + "_"
            + this->Name();
        passQuad->mFrustumCorners =
            Ogre::CompositorPassQuadDef::CAMERA_DIRECTION;
      }

      // scene pass
      Ogre::CompositorPassSceneDef *passScene =
          static_cast<Ogre::CompositorPassSceneDef *>(
          colorTargetDef->addPass(Ogre::PASS_SCENE));
      passScene->mVisibilityMask = IGN_VISIBILITY_ALL;

      // todo(anyone) Fix shadows. The shadow compositor node gets rebuilt
      // when the number of shadow-casting light changes so we end up with
      // invalid shadow node here. See Ogre2Scene::PreRender function on how
      // it destroys and triggers a compositor rebuild in OgreCamera when
      // the number of shadow-casting light changes
      // passScene->mShadowNode = "PbsMaterialsShadowNode";
    }

    Ogre::CompositorTargetDef *depthTargetDef =
        baseNodeDef->addTargetPass("depthTexture");
    depthTargetDef->setNumPasses(2);
    {
      // clear pass
      Ogre::CompositorPassClearDef *passClear =
          static_cast<Ogre::CompositorPassClearDef *>(
          depthTargetDef->addPass(Ogre::PASS_CLEAR));
      passClear->mColourValue = Ogre::ColourValue(this->FarClipPlane(),
          this->FarClipPlane(), this->FarClipPlane());

      // scene pass
      Ogre::CompositorPassSceneDef *passScene =
          static_cast<Ogre::CompositorPassSceneDef *>(
          depthTargetDef->addPass(Ogre::PASS_SCENE));
      // depth texute does not contain particles
      passScene->mVisibilityMask = IGN_VISIBILITY_ALL
          & ~Ogre2ParticleEmitter::kParticleVisibilityFlags;
    }

    Ogre::CompositorTargetDef *particleTargetDef =
        baseNodeDef->addTargetPass("particleTexture");
    particleTargetDef->setNumPasses(2);
    {
      // clear pass
      Ogre::CompositorPassClearDef *passClear =
          static_cast<Ogre::CompositorPassClearDef *>(
          particleTargetDef->addPass(Ogre::PASS_CLEAR));
      passClear->mColourValue = Ogre::ColourValue::Black;

      // scene pass
      Ogre::CompositorPassSceneDef *passScene =
          static_cast<Ogre::CompositorPassSceneDef *>(
          particleTargetDef->addPass(Ogre::PASS_SCENE));
      passScene->mVisibilityMask =
          Ogre2ParticleEmitter::kParticleVisibilityFlags;
    }

    Ogre::CompositorTargetDef *particleDepthTargetDef =
        baseNodeDef->addTargetPass("particleDepthTexture");
    particleDepthTargetDef->setNumPasses(2);
    {
      // clear pass
      Ogre::CompositorPassClearDef *passClear =
          static_cast<Ogre::CompositorPassClearDef *>(
          particleDepthTargetDef->addPass(Ogre::PASS_CLEAR));
      passClear->mColourValue = Ogre::ColourValue(this->FarClipPlane(),
          this->FarClipPlane(), this->FarClipPlane());

      // scene pass
      Ogre::CompositorPassSceneDef *passScene =
          static_cast<Ogre::CompositorPassSceneDef *>(
          particleDepthTargetDef->addPass(Ogre::PASS_SCENE));
      passScene->mVisibilityMask =
          Ogre2ParticleEmitter::kParticleVisibilityFlags;
    }

    // rt0 target - converts depth to xyz
    Ogre::CompositorTargetDef *inTargetDef =
        baseNodeDef->addTargetPass("rt0");
    inTargetDef->setNumPasses(2);
    {
      // clear pass
      Ogre::CompositorPassClearDef *passClear =
          static_cast<Ogre::CompositorPassClearDef *>(
          inTargetDef->addPass(Ogre::PASS_CLEAR));
      passClear->mColourValue = Ogre::ColourValue(this->FarClipPlane(),
          this->FarClipPlane(), this->FarClipPlane());

      // quad pass
      Ogre::CompositorPassQuadDef *passQuad =
          static_cast<Ogre::CompositorPassQuadDef *>(
          inTargetDef->addPass(Ogre::PASS_QUAD));
      passQuad->mMaterialName = this->dataPtr->depthMaterial->getName();
      passQuad->addQuadTextureSource(0, "depthTexture", 0);
      passQuad->addQuadTextureSource(1, "colorTexture", 0);
      passQuad->addQuadTextureSource(2, "particleTexture", 0);
      passQuad->addQuadTextureSource(3, "particleDepthTexture", 0);
      passQuad->mFrustumCorners =
          Ogre::CompositorPassQuadDef::VIEW_SPACE_CORNERS;
    }

    baseNodeDef->mapOutputChannel(0, "rt0");
    baseNodeDef->mapOutputChannel(1, "rt1");

    // Programmatically create the final pass node and use the cloned final
    // depth material created earlier.
    // The compositor node definition is equivalent to the following:
    //
    // compositor_node DepthCameraFinal
    // {
    //   in 0 rt_output
    //   in 1 rt_input
    //
    //   target rt_output
    //   {
    //     pass clear
    //     {
    //     }
    //     pass render_quad
    //     {
    //       material DepthCameraFinal // Use copy instead of original
    //       input 0 rt_input
    //     }
    //   }
    // }

    std::string finalNodeDefName = wsDefName + "/FinalNode";
    this->dataPtr->ogreCompositorFinalNodeDef = finalNodeDefName;
    Ogre::CompositorNodeDef *finalNodeDef =
        ogreCompMgr->addNodeDefinition(finalNodeDefName);

    // output texture
    finalNodeDef->addTextureSourceName("rt_output", 0,
        Ogre::TextureDefinitionBase::TEXTURE_INPUT);
    finalNodeDef->addTextureSourceName("rt_input", 1,
        Ogre::TextureDefinitionBase::TEXTURE_INPUT);

    finalNodeDef->setNumTargetPass(1);
    // rt_output target - converts depth to xyz
    Ogre::CompositorTargetDef *outputTargetDef =
        finalNodeDef->addTargetPass("rt_output");
    outputTargetDef->setNumPasses(2);
    {
      // clear pass
      Ogre::CompositorPassClearDef *passClear =
          static_cast<Ogre::CompositorPassClearDef *>(
          outputTargetDef->addPass(Ogre::PASS_CLEAR));
      passClear->mColourValue = Ogre::ColourValue(this->FarClipPlane(),
          this->FarClipPlane(), this->FarClipPlane());

      // quad pass
      Ogre::CompositorPassQuadDef *passQuad =
          static_cast<Ogre::CompositorPassQuadDef *>(
          outputTargetDef->addPass(Ogre::PASS_QUAD));
      passQuad->mMaterialName = this->dataPtr->depthFinalMaterial->getName();
      passQuad->addQuadTextureSource(0, "rt_input", 0);
    }
    finalNodeDef->mapOutputChannel(0, "rt_output");

    // Finally create the workspace.
    // The compositor workspace definition is equivalent to the following:
    //
    // workspace DepthCameraWorkspace
    // {
    //   connect_output DepthCameraFinal 0
    //   connect DepthCamera 0 DepthCameraFinal 1
    // }
    Ogre::CompositorWorkspaceDef *workDef =
        ogreCompMgr->addWorkspaceDefinition(wsDefName);

    workDef->connect(baseNodeDefName, 0,  finalNodeDefName, 1);
    workDef->connectExternal(0, finalNodeDefName, 0);
  }
  Ogre::CompositorWorkspaceDef *wsDef =
      ogreCompMgr->getWorkspaceDefinition(wsDefName);

  if (!wsDef)
  {
    ignerr << "Unable to add workspace definition [" << wsDefName << "] "
           << " for " << this->Name();
  }

  // create render texture - these textures pack the range data
  this->dataPtr->ogreDepthTexture =
    Ogre::TextureManager::getSingleton().createManual(
    this->Name() + "_depth", "General", Ogre::TEX_TYPE_2D,
    this->ImageWidth(), this->ImageHeight(), 1, 0,
    Ogre::PF_FLOAT32_RGBA, Ogre::TU_RENDERTARGET,
    0, false, 0, Ogre::BLANKSTRING, false, true);

  Ogre::RenderTarget *rt =
    this->dataPtr->ogreDepthTexture->getBuffer()->getRenderTarget();

  // create compositor worksspace
  this->dataPtr->ogreCompositorWorkspace =
      ogreCompMgr->addWorkspace(this->scene->OgreSceneManager(),
      rt, this->ogreCamera, wsDefName, false);
}

//////////////////////////////////////////////////
void Ogre2DepthCamera::Render()
{
  // update the compositors
  this->dataPtr->ogreCompositorWorkspace->setEnabled(true);
  auto engine = Ogre2RenderEngine::Instance();
  engine->OgreRoot()->renderOneFrame();
  this->dataPtr->ogreCompositorWorkspace->setEnabled(false);
}

//////////////////////////////////////////////////
void Ogre2DepthCamera::PreRender()
{
  if (!this->dataPtr->ogreDepthTexture)
    this->CreateDepthTexture();

  // update depth camera render passes
  Ogre2RenderTarget::UpdateRenderPassChain(
      this->dataPtr->ogreCompositorWorkspace,
      this->dataPtr->ogreCompositorWorkspaceDef,
      this->dataPtr->ogreCompositorBaseNodeDef,
      this->dataPtr->ogreCompositorFinalNodeDef,
      this->dataPtr->renderPasses,
      this->dataPtr->renderPassDirty);
  for (auto &pass : this->dataPtr->renderPasses)
    pass->PreRender();
  this->dataPtr->renderPassDirty = false;
}

//////////////////////////////////////////////////
void Ogre2DepthCamera::PostRender()
{
  unsigned int width = this->ImageWidth();
  unsigned int height = this->ImageHeight();

  PixelFormat format = PF_FLOAT32_RGBA;
  Ogre::PixelFormat imageFormat = Ogre2Conversions::Convert(format);

  size_t size = Ogre::PixelUtil::getMemorySize(width, height, 1, imageFormat);
  int len = width * height;
  unsigned int channelCount = PixelUtil::ChannelCount(format);

  if (!this->dataPtr->depthBuffer)
  {
    this->dataPtr->depthBuffer = new float[len * channelCount];
  }
  Ogre::PixelBox dstBox(width, height,
        1, imageFormat, this->dataPtr->depthBuffer);

  // blit data from gpu to cpu
  auto rt = this->dataPtr->ogreDepthTexture->getBuffer()->getRenderTarget();
  rt->copyContentsToMemory(dstBox, Ogre::RenderTarget::FB_AUTO);

  if (!this->dataPtr->depthImage)
  {
    this->dataPtr->depthImage = new float[len];
  }
  if (!this->dataPtr->pointCloudImage)
  {
    this->dataPtr->pointCloudImage = new float[len * channelCount];
  }

  // fill depth data
  for (unsigned int i = 0; i < height; ++i)
  {
    unsigned int step = i*width*channelCount;
    for (unsigned int j = 0; j < width; ++j)
    {
      float x = this->dataPtr->depthBuffer[step + j*channelCount];
      this->dataPtr->depthImage[i*width + j] = x;
    }
  }
  this->dataPtr->newDepthFrame(
        this->dataPtr->depthImage, width, height, 1, "FLOAT32");

  // point cloud data
  if (this->dataPtr->newRgbPointCloud.ConnectionCount() > 0u)
  {
    memcpy(this->dataPtr->pointCloudImage, this->dataPtr->depthBuffer, size);
    this->dataPtr->newRgbPointCloud(
        this->dataPtr->pointCloudImage, width, height, channelCount,
        "PF_FLOAT32_RGBA");

    // Uncomment to debug color output
    // for (unsigned int i = 0; i < height; ++i)
    // {
    //   unsigned int step = i*width*channelCount;
    //   for (unsigned int j = 0; j < width; ++j)
    //   {
    //     float color =
    //         this->dataPtr->pointCloudImage[step + j*channelCount + 3];
    //     // unpack rgb data
    //     uint32_t *rgba = reinterpret_cast<uint32_t *>(&color);
    //     unsigned int r = *rgba >> 24 & 0xFF;
    //     unsigned int g = *rgba >> 16 & 0xFF;
    //     unsigned int b = *rgba >> 8 & 0xFF;
    //     igndbg << "[" << r << "]" << "[" << g << "]" << "[" << b << "],";
    //   }
    //   igndbg << std::endl;
    // }

    // Uncomment to debug xyz output
    // igndbg << "wxh: " << width << " x " << height << std::endl;
    // for (unsigned int i = 0; i < height; ++i)
    // {
    //   for (unsigned int j = 0; j < width; ++j)
    //   {
    //     igndbg << "[" << this->dataPtr->pointCloudImage[i*width*4+j*4] << "]"
    //       << "[" << this->dataPtr->pointCloudImage[i*width*4+j*4+1] << "]"
    //       << "[" << this->dataPtr->pointCloudImage[i*width*4+j*4+2] << "],";
    //   }
    //   igndbg << std::endl;
    // }
  }

  // Uncomment to debug depth output
  // igndbg << "wxh: " << width << " x " << height << std::endl;
  // for (unsigned int i = 0; i < height; ++i)
  // {
  //   for (unsigned int j = 0; j < width; ++j)
  //   {
  //     igndbg << "[" << this->dataPtr->depthImage[i*width + j] << "]";
  //   }
  //   igndbg << std::endl;
  // }
}

//////////////////////////////////////////////////
const float *Ogre2DepthCamera::DepthData() const
{
  return this->dataPtr->depthBuffer;
}

//////////////////////////////////////////////////
ignition::common::ConnectionPtr Ogre2DepthCamera::ConnectNewDepthFrame(
    std::function<void(const float *, unsigned int, unsigned int,
      unsigned int, const std::string &)>  _subscriber)
{
  return this->dataPtr->newDepthFrame.Connect(_subscriber);
}

//////////////////////////////////////////////////
ignition::common::ConnectionPtr Ogre2DepthCamera::ConnectNewRgbPointCloud(
    std::function<void(const float *, unsigned int, unsigned int,
      unsigned int, const std::string &)>  _subscriber)
{
  return this->dataPtr->newRgbPointCloud.Connect(_subscriber);
}

//////////////////////////////////////////////////
RenderTargetPtr Ogre2DepthCamera::RenderTarget() const
{
  return this->dataPtr->depthTexture;
}

//////////////////////////////////////////////////
double Ogre2DepthCamera::LimitFOV(const double _fov)
{
  return std::min(std::max(0.001, _fov), IGN_PI * 0.999);
}

//////////////////////////////////////////////////
void Ogre2DepthCamera::SetNearClipPlane(const double _near)
{
  BaseDepthCamera::SetNearClipPlane(_near);
  // near plane clipping is handled in shaders
}

//////////////////////////////////////////////////
void Ogre2DepthCamera::SetFarClipPlane(const double _far)
{
  BaseDepthCamera::SetFarClipPlane(_far);
  // far plane clipping is handled in shaders
}

//////////////////////////////////////////////////
double Ogre2DepthCamera::NearClipPlane() const
{
  return BaseDepthCamera::NearClipPlane();
}

//////////////////////////////////////////////////
double Ogre2DepthCamera::FarClipPlane() const
{
  return BaseDepthCamera::FarClipPlane();
}

//////////////////////////////////////////////////
void Ogre2DepthCamera::AddRenderPass(const RenderPassPtr &_pass)
{
  // hack: check and only allow gaussian noise for depth cameras
  // We create a new depth gaussion noise render pass object
  // (class declared in this src file) so that we can change the shader material
  // to use for applying noise to depth data.
  // The proper solution would be to either add a new DepthGaussianNoisePass
  // class or extend the Ogre2GaussianNoisePass to handle both color and
  // depth cameras
  std::shared_ptr<Ogre2GaussianNoisePass> pass =
      std::dynamic_pointer_cast<Ogre2GaussianNoisePass>(_pass);
  if (!pass)
  {
    ignerr << "Depth camera currently only supports a gaussian noise pass"
           << std::endl;
    return;
  }

  // create new depth noise pass
  std::shared_ptr<Ogre2DepthGaussianNoisePass> depthNoisePass =
    std::make_shared<Ogre2DepthGaussianNoisePass>();
  depthNoisePass->SetMean(pass->Mean());
  depthNoisePass->SetStdDev(pass->StdDev());

  this->dataPtr->renderPasses.push_back(depthNoisePass);
  this->dataPtr->renderPassDirty = true;
}<|MERGE_RESOLUTION|>--- conflicted
+++ resolved
@@ -129,17 +129,15 @@
               unsigned int, unsigned int, unsigned int,
               const std::string &)> newDepthFrame;
 
-<<<<<<< HEAD
-  /// \brief Name of sky box material
-  public: const std::string kSkyboxMaterialName = "SkyBox";
-=======
   /// \brief standard deviation of particle noise
   public: double particleStddev = 0.01;
 
   /// \brief Particle scatter ratio. This is used to determine the ratio of
   /// particles that will detected by the depth camera
   public: double particleScatterRatio = 0.1;
->>>>>>> 278f2747
+
+  /// \brief Name of sky box material
+  public: const std::string kSkyboxMaterialName = "SkyBox";
 };
 
 using namespace ignition;
