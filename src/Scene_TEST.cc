/*
 * Copyright (C) 2017 Open Source Robotics Foundation
 *
 * Licensed under the Apache License, Version 2.0 (the "License");
 * you may not use this file except in compliance with the License.
 * You may obtain a copy of the License at
 *
 *     http://www.apache.org/licenses/LICENSE-2.0
 *
 * Unless required by applicable law or agreed to in writing, software
 * distributed under the License is distributed on an "AS IS" BASIS,
 * WITHOUT WARRANTIES OR CONDITIONS OF ANY KIND, either express or implied.
 * See the License for the specific language governing permissions and
 * limitations under the License.
 *
*/

#include <gtest/gtest.h>

#include <ignition/common/Console.hh>

#include "test_config.h"  // NOLINT(build/include)
#include "ignition/rendering/RenderEngine.hh"
#include "ignition/rendering/RenderTarget.hh"
#include "ignition/rendering/RenderingIface.hh"
#include "ignition/rendering/Scene.hh"

using namespace ignition;
using namespace rendering;

class SceneTest : public testing::Test,
                  public testing::WithParamInterface<const char *>
{
  public: void Scene(const std::string &_renderEngine);
  public: void Nodes(const std::string &_renderEngine);

  /// \brief Test removing nodes
  public: void RemoveNodes(const std::string &_renderEngine);

  /// \brief Test destroying nodes
  public: void DestroyNodes(const std::string &_renderEngine);

<<<<<<< HEAD
  /// \brief Test creating and destroying materials
  public: void Materials(const std::string &_renderEngine);
=======
  /// \brief Test if node cycles (child pointing to parent) are handled properly
  public: void NodeCycle(const std::string &_renderEngine);
>>>>>>> 324a7b29
};

/////////////////////////////////////////////////
void SceneTest::Scene(const std::string &_renderEngine)
{
  // create and populate scene
  RenderEngine *engine = rendering::engine(_renderEngine);
  if (!engine)
  {
    igndbg << "Engine '" << _renderEngine
           << "' is not supported" << std::endl;
    return;
  }

  ScenePtr scene = engine->CreateScene("scene");
  ASSERT_NE(nullptr, scene);

  // TODO(anyone) background color and render window only supported
  // by ogre
  if (_renderEngine == "ogre")
  {
    EXPECT_FALSE(scene->IsGradientBackgroundColor());

    // Check background color
    EXPECT_EQ(math::Color::Black, scene->BackgroundColor());
    scene->SetBackgroundColor(0, 1, 0, 1);
    EXPECT_EQ(math::Color(0, 1, 0, 1), scene->BackgroundColor());
    math::Color red(1, 0, 0, 1);
    scene->SetBackgroundColor(red);
    EXPECT_EQ(red, scene->BackgroundColor());
    EXPECT_FALSE(scene->IsGradientBackgroundColor());

    // Check gradient background color
    std::array<math::Color, 4> gradientBackgroundColor =
        scene->GradientBackgroundColor();
    for (auto i = 0u; i < 4; ++i)
      EXPECT_EQ(math::Color::Black, gradientBackgroundColor[i]);
    gradientBackgroundColor[0] = math::Color::Red;
    gradientBackgroundColor[1] = math::Color::Green;
    gradientBackgroundColor[2] = math::Color::Blue;
    gradientBackgroundColor[3] = math::Color::Black;
    scene->SetGradientBackgroundColor(gradientBackgroundColor);
    EXPECT_TRUE(scene->IsGradientBackgroundColor());
    auto currentGradientBackgroundColor = scene->GradientBackgroundColor();
    EXPECT_EQ(math::Color::Red, currentGradientBackgroundColor[0]);
    EXPECT_EQ(math::Color::Green, currentGradientBackgroundColor[1]);
    EXPECT_EQ(math::Color::Blue, currentGradientBackgroundColor[2]);
    EXPECT_EQ(math::Color::Black, currentGradientBackgroundColor[3]);
    gradientBackgroundColor[0] = math::Color::White;
    scene->SetGradientBackgroundColor(gradientBackgroundColor);
    currentGradientBackgroundColor = scene->GradientBackgroundColor();
    EXPECT_EQ(math::Color::White, currentGradientBackgroundColor[0]);
    EXPECT_EQ(math::Color::Green, currentGradientBackgroundColor[1]);
    EXPECT_EQ(math::Color::Blue, currentGradientBackgroundColor[2]);
    EXPECT_EQ(math::Color::Black, currentGradientBackgroundColor[3]);
    scene->RemoveGradientBackgroundColor();
    EXPECT_FALSE(scene->IsGradientBackgroundColor());

    // test creating render window from scene
    RenderWindowPtr renderWindow = scene->CreateRenderWindow();
    EXPECT_NE(nullptr, renderWindow->Scene());
    EXPECT_EQ(scene, renderWindow->Scene());
  }

  // Clean up
  engine->DestroyScene(scene);
  rendering::unloadEngine(engine->Name());
}

/////////////////////////////////////////////////
void SceneTest::Nodes(const std::string &_renderEngine)
{
  auto engine = rendering::engine(_renderEngine);
  if (!engine)
  {
    igndbg << "Engine '" << _renderEngine << "' is not supported" << std::endl;
    return;
  }

  auto scene = engine->CreateScene("scene");
  ASSERT_NE(nullptr, scene);

  auto root = scene->RootVisual();
  ASSERT_NE(nullptr, root);

  // No nodes
  EXPECT_EQ(0u, scene->NodeCount());

  // Box visual
  auto box = scene->CreateVisual();
  ASSERT_NE(nullptr, box);

  box->AddGeometry(scene->CreateBox());
  root->AddChild(box);

  // Has node
  EXPECT_EQ(1u, scene->NodeCount());
  EXPECT_TRUE(scene->HasNode(box));
  EXPECT_TRUE(scene->HasNodeId(box->Id()));
  EXPECT_TRUE(scene->HasNodeName(box->Name()));

  // Get node
  EXPECT_EQ(box, scene->NodeByIndex(0));
  EXPECT_EQ(box, scene->NodeById(box->Id()));
  EXPECT_EQ(box, scene->NodeByName(box->Name()));

  // Has visuals
  EXPECT_EQ(1u, scene->VisualCount());
  EXPECT_TRUE(scene->HasVisual(box));
  EXPECT_TRUE(scene->HasVisualId(box->Id()));
  EXPECT_TRUE(scene->HasVisualName(box->Name()));

  // Get visual
  EXPECT_EQ(box, scene->VisualByIndex(0));
  EXPECT_EQ(box, scene->VisualById(box->Id()));
  EXPECT_EQ(box, scene->VisualByName(box->Name()));

  // child visual
  auto child = scene->CreateVisual("child");
  ASSERT_NE(nullptr, child);
  auto geom = scene->CreateBox();
  child->AddGeometry(geom);
<<<<<<< HEAD
  child->HasGeometry(geom);
=======
  EXPECT_TRUE(child->HasGeometry(geom));
>>>>>>> 324a7b29
  EXPECT_TRUE(scene->HasVisual(child));

  // scene visuals
  EXPECT_EQ(2u, scene->VisualCount());

  // visual tree: root > box > child
  box->AddChild(child);

  // Has child
  EXPECT_TRUE(box->HasChild(child));
  EXPECT_TRUE(box->HasChildId(child->Id()));
  EXPECT_TRUE(box->HasChildName(child->Name()));
  EXPECT_EQ(1u, box->ChildCount());

  // Get child
  EXPECT_EQ(child, box->ChildById(child->Id()));
  EXPECT_EQ(child, box->ChildByName(child->Name()));
  EXPECT_EQ(child, box->ChildByIndex(0u));

  // Has parent
  EXPECT_TRUE(child->HasParent());

  // Get parent
  EXPECT_EQ(box, child->Parent());

  // Clean up
  engine->DestroyScene(scene);
<<<<<<< HEAD
  rendering::unloadEngine(engine->Name());
=======
>>>>>>> 324a7b29
}

/////////////////////////////////////////////////
void SceneTest::RemoveNodes(const std::string &_renderEngine)
{
  auto engine = rendering::engine(_renderEngine);
  if (!engine)
  {
    igndbg << "Engine '" << _renderEngine << "' is not supported" << std::endl;
    return;
  }

  auto scene = engine->CreateScene("scene");
  ASSERT_NE(nullptr, scene);

  auto root = scene->RootVisual();
  ASSERT_NE(nullptr, root);

  // No nodes
  EXPECT_EQ(0u, scene->NodeCount());

  // parent visual
  auto parent = scene->CreateVisual("parent");
  ASSERT_NE(nullptr, parent);
  EXPECT_TRUE(scene->HasVisual(parent));

  // Create and add child visuals to parent
  auto child = scene->CreateVisual("child");
  ASSERT_NE(nullptr, child);
  child->AddGeometry(scene->CreateBox());
  EXPECT_TRUE(scene->HasVisual(child));
  parent->AddChild(child);

  auto child02 = scene->CreateVisual("child_02");
  ASSERT_NE(nullptr, child02);
  child02->AddGeometry(scene->CreateCylinder());
  parent->AddChild(child02);

  auto child03 = scene->CreateVisual("child_03");
  ASSERT_NE(nullptr, child03);
  child03->AddGeometry(scene->CreateSphere());
  parent->AddChild(child03);

  auto child04 = scene->CreateVisual("child_04");
  ASSERT_NE(nullptr, child04);
  child04->AddGeometry(scene->CreateSphere());
  parent->AddChild(child04);

  EXPECT_TRUE(scene->HasVisual(child02));
  EXPECT_TRUE(scene->HasVisual(child03));
  EXPECT_TRUE(scene->HasVisual(child04));
  EXPECT_TRUE(parent->HasChild(child02));
  EXPECT_TRUE(parent->HasChild(child03));
  EXPECT_TRUE(parent->HasChild(child04));
  EXPECT_EQ(4u, parent->ChildCount());
  EXPECT_EQ(5u, scene->VisualCount());

  // Remove child - this detaches the child visual
  parent->RemoveChild(child);
  EXPECT_FALSE(parent->HasChild(child));
  EXPECT_EQ(3u, parent->ChildCount());
  EXPECT_EQ(5u, scene->VisualCount());

  // Remove child by index
  parent->RemoveChildByIndex(0u);
  EXPECT_FALSE(parent->HasChild(child02));
  EXPECT_EQ(2u, parent->ChildCount());
  EXPECT_EQ(5u, scene->VisualCount());

  // Remove child by Id
  parent->RemoveChildById(child03->Id());
  EXPECT_FALSE(parent->HasChild(child03));
  EXPECT_EQ(1u, parent->ChildCount());
  EXPECT_EQ(5u, scene->VisualCount());

  // Remove child by name
<<<<<<< HEAD
  parent->RemoveChildById(child04->Id());
=======
  parent->RemoveChildByName(child04->Name());
>>>>>>> 324a7b29
  EXPECT_FALSE(parent->HasChild(child04));
  EXPECT_EQ(0u, parent->ChildCount());
  EXPECT_EQ(5u, scene->VisualCount());

  // Verify that child visuals can be re-attached
  parent->AddChild(child);
  EXPECT_TRUE(parent->HasChild(child));
  EXPECT_EQ(1u, parent->ChildCount());

  parent->AddChild(child02);
  EXPECT_TRUE(parent->HasChild(child02));
  EXPECT_EQ(2u, parent->ChildCount());

  parent->AddChild(child03);
  EXPECT_TRUE(parent->HasChild(child03));
  EXPECT_EQ(3u, parent->ChildCount());

  parent->AddChild(child04);
  EXPECT_TRUE(parent->HasChild(child04));
  EXPECT_EQ(4u, parent->ChildCount());
  EXPECT_EQ(5u, scene->VisualCount());

  // Clean up
  engine->DestroyScene(scene);
<<<<<<< HEAD
  rendering::unloadEngine(engine->Name());
=======
>>>>>>> 324a7b29
}

/////////////////////////////////////////////////
void SceneTest::DestroyNodes(const std::string &_renderEngine)
{
  auto engine = rendering::engine(_renderEngine);
  if (!engine)
  {
    igndbg << "Engine '" << _renderEngine << "' is not supported" << std::endl;
    return;
  }

  auto scene = engine->CreateScene("scene");
  ASSERT_NE(nullptr, scene);

  auto root = scene->RootVisual();
  ASSERT_NE(nullptr, root);

  // No nodes
  EXPECT_EQ(0u, scene->NodeCount());

  // parent visual
  auto parent = scene->CreateVisual("parent");
  ASSERT_NE(nullptr, parent);
  EXPECT_TRUE(scene->HasVisual(parent));

  // Create and add child visuals to parent
  // visual tree: root > parent > child
  //                            > child_02
  //                            > child_03
  //                            > child_04
  auto child = scene->CreateVisual("child");
  ASSERT_NE(nullptr, child);
  child->AddGeometry(scene->CreateBox());
  EXPECT_TRUE(scene->HasVisual(child));
  parent->AddChild(child);

  auto child02 = scene->CreateVisual("child_02");
  ASSERT_NE(nullptr, child02);
  child02->AddGeometry(scene->CreateCylinder());
  parent->AddChild(child02);

  auto child03 = scene->CreateVisual("child_03");
  ASSERT_NE(nullptr, child03);
  child03->AddGeometry(scene->CreateSphere());
  parent->AddChild(child03);

  auto child04 = scene->CreateVisual("child_04");
  ASSERT_NE(nullptr, child04);
  child04->AddGeometry(scene->CreateSphere());
  parent->AddChild(child04);

  EXPECT_TRUE(scene->HasVisual(child02));
  EXPECT_TRUE(scene->HasVisual(child03));
  EXPECT_TRUE(scene->HasVisual(child04));
  EXPECT_TRUE(parent->HasChild(child02));
  EXPECT_TRUE(parent->HasChild(child03));
  EXPECT_TRUE(parent->HasChild(child04));
  EXPECT_EQ(4u, parent->ChildCount());
  EXPECT_EQ(5u, scene->VisualCount());

  // Destroy a child visual
  scene->DestroyVisual(child);
  EXPECT_FALSE(parent->HasChild(child));
  EXPECT_FALSE(scene->HasVisual(child));
  EXPECT_EQ(3u, parent->ChildCount());
  EXPECT_EQ(4u, scene->VisualCount());

  // Destroy a child visual by index
  scene->DestroyVisualByIndex(0u);
  EXPECT_FALSE(parent->HasChild(child02));
  EXPECT_FALSE(scene->HasVisual(child02));
  EXPECT_EQ(2u, parent->ChildCount());
  EXPECT_EQ(3u, scene->VisualCount());

  // Destroy a child visual by id
  scene->DestroyVisualById(child03->Id());
  EXPECT_FALSE(parent->HasChild(child03));
  EXPECT_FALSE(scene->HasVisual(child03));
  EXPECT_EQ(1u, parent->ChildCount());
  EXPECT_EQ(2u, scene->VisualCount());

  // Destroy a child visual by name
<<<<<<< HEAD
  scene->DestroyVisualById(child04->Id());
=======
  scene->DestroyVisualByName(child04->Name());
>>>>>>> 324a7b29
  EXPECT_FALSE(parent->HasChild(child04));
  EXPECT_FALSE(scene->HasVisual(child04));
  EXPECT_EQ(0u, parent->ChildCount());
  EXPECT_EQ(1u, scene->VisualCount());

  // Create and add more child visuals to parent
  // visual tree: root > parent > child_a > child_aa
  //                            > child_b
  auto childA = scene->CreateVisual("child_a");
  ASSERT_NE(nullptr, childA);
  childA->AddGeometry(scene->CreateBox());
  EXPECT_TRUE(scene->HasVisual(childA));
  parent->AddChild(childA);

  auto childB = scene->CreateVisual("child_b");
  ASSERT_NE(nullptr, childB);
  childB->AddGeometry(scene->CreateSphere());
  parent->AddChild(childB);

  auto childAA = scene->CreateVisual("child_aa");
  ASSERT_NE(nullptr, childAA);
  childAA->AddGeometry(scene->CreateCylinder());
  childA->AddChild(childAA);

  EXPECT_TRUE(parent->HasChild(childA));
  EXPECT_TRUE(parent->HasChild(childB));
  EXPECT_TRUE(childA->HasChild(childAA));
  EXPECT_EQ(2u, parent->ChildCount());
  EXPECT_EQ(1u, childA->ChildCount());
  EXPECT_EQ(4u, scene->VisualCount());

  // Destroy parent visual - this should cause all child visuals to be
  // detached but not destroyed
  scene->DestroyVisual(parent);
  EXPECT_FALSE(scene->HasVisual(parent));
  EXPECT_TRUE(scene->HasVisual(childA));
  EXPECT_TRUE(scene->HasVisual(childB));
  EXPECT_TRUE(scene->HasVisual(childAA));
  EXPECT_EQ(1u, childA->ChildCount());
  EXPECT_EQ(3u, scene->VisualCount());

  // Create another parent and attach all child visuals
  auto parent02 = scene->CreateVisual("parent_02");
  ASSERT_NE(nullptr, parent02);
  EXPECT_TRUE(scene->HasVisual(parent02));
  parent02->AddChild(childA);
  parent02->AddChild(childB);
  EXPECT_TRUE(parent02->HasChild(childA));
  EXPECT_TRUE(parent02->HasChild(childB));
  EXPECT_EQ(2u, parent02->ChildCount());
  EXPECT_EQ(1u, childA->ChildCount());
  EXPECT_EQ(4u, scene->VisualCount());

  // Recursive destroy - all child visuals should also be destroyed
  scene->DestroyVisual(parent02, true);
  EXPECT_FALSE(scene->HasVisual(parent02));
  EXPECT_FALSE(scene->HasVisual(childA));
  EXPECT_FALSE(scene->HasVisual(childB));
  EXPECT_FALSE(scene->HasVisual(childAA));

  EXPECT_EQ(0u, scene->VisualCount());

  // Clean up
  engine->DestroyScene(scene);
<<<<<<< HEAD
  rendering::unloadEngine(engine->Name());
}

/////////////////////////////////////////////////
void SceneTest::Materials(const std::string &_renderEngine)
=======
}

/////////////////////////////////////////////////
void SceneTest::NodeCycle(const std::string &_renderEngine)
>>>>>>> 324a7b29
{
  auto engine = rendering::engine(_renderEngine);
  if (!engine)
  {
    igndbg << "Engine '" << _renderEngine << "' is not supported" << std::endl;
    return;
  }

  auto scene = engine->CreateScene("scene");
  ASSERT_NE(nullptr, scene);

<<<<<<< HEAD
  // create and destroy material
  MaterialPtr mat = scene->CreateMaterial();
  ASSERT_NE(nullptr, mat);
  std::string matName = mat->Name();
  ASSERT_TRUE(scene->MaterialRegistered(matName));
  ASSERT_EQ(mat, scene->Material(matName));
  scene->DestroyMaterial(mat);
  ASSERT_FALSE(scene->MaterialRegistered(matName));

  // create and destroy material with user-specified name
  std::string mat2Name = "another_material";
  MaterialPtr mat2 = scene->CreateMaterial(mat2Name);
  ASSERT_NE(nullptr, mat2);
  ASSERT_EQ(mat2Name, mat2->Name());
  ASSERT_TRUE(scene->MaterialRegistered(mat2Name));
  ASSERT_EQ(mat2, scene->Material(mat2Name));
  scene->DestroyMaterial(mat2);
  ASSERT_FALSE(scene->MaterialRegistered(mat2Name));

  // Create mesh for testing
  auto root = scene->RootVisual();
  ASSERT_NE(nullptr, root);
  VisualPtr visual = scene->CreateVisual();
  ASSERT_NE(nullptr, visual);
  MeshPtr mesh = std::dynamic_pointer_cast<Mesh>(scene->CreateBox());
  visual->AddGeometry(mesh);
  root->AddChild(visual);

  // verify mesh default material is registered with scene
  ASSERT_EQ(1u, mesh->SubMeshCount());
  SubMeshPtr submesh = mesh->SubMeshByIndex(0u);
  ASSERT_NE(nullptr, submesh);
  MaterialPtr defaultMeshMat = submesh->Material();
  ASSERT_NE(nullptr, defaultMeshMat);
  std::string defaultMeshMatName = defaultMeshMat->Name();
  ASSERT_TRUE(scene->MaterialRegistered(defaultMeshMatName));

  // create new material for testing
  std::string newMeshMatName = "mesh_material";
  MaterialPtr newMeshMat = scene->CreateMaterial(newMeshMatName);
  ASSERT_NE(nullptr, newMeshMat);

  // test assigning material to mesh. The second param (false) tells the mesh
  // not to clone the material
  mesh->SetMaterial(newMeshMat, false);
  MaterialPtr retMeshMat = submesh->Material();
  ASSERT_EQ(newMeshMat, retMeshMat);

  // verify default mesh material is removed from scene
  ASSERT_FALSE(scene->MaterialRegistered(defaultMeshMatName));

  // create another material for testing
  std::string newMeshMat2Name = "mesh_material2";
  MaterialPtr newMeshMat2 = scene->CreateMaterial(newMeshMat2Name);
  ASSERT_NE(nullptr, newMeshMat2);

  // test assigning material to mesh. The second param (true) tells the mesh
  // to make a unique copy of the material and the mesh will take ownership of
  // the cloned material
  mesh->SetMaterial(newMeshMat2, true);
  MaterialPtr retMeshMat2 = submesh->Material();
  ASSERT_NE(newMeshMat2, retMeshMat2);
  ASSERT_NE(nullptr, retMeshMat2);

  // verify previous mesh material is not removed from scene
  ASSERT_TRUE(scene->MaterialRegistered(newMeshMatName));

  // create another material for testing
  std::string subMeshMatName = "submesh_material";
  MaterialPtr subMeshMat = scene->CreateMaterial(subMeshMatName);
  ASSERT_NE(nullptr, subMeshMat);

  // test assigning material to submesh. The second param (false) tells the
  // submesh not to clone the material
  submesh->SetMaterial(subMeshMat, false);
  MaterialPtr retSubMeshMat = submesh->Material();
  ASSERT_EQ(subMeshMat, retSubMeshMat);

  // verify parent mesh material is not removed from scene as the parent mesh
  // material is shared with other sibling submeshes
  ASSERT_TRUE(scene->MaterialRegistered(newMeshMatName));

  // create another material for testing
  std::string subMeshMat2Name = "submesh_material2";
  MaterialPtr subMeshMat2 = scene->CreateMaterial(subMeshMat2Name);
  ASSERT_NE(nullptr, subMeshMat2);

  // test assigning material to submesh. The second param (true) tells the
  // submesh to make a unique copy of the material and submesh will take
  // ownership of the cloned material
  submesh->SetMaterial(subMeshMat2, true);
  MaterialPtr retSubMeshMat2 = submesh->Material();
  ASSERT_NE(subMeshMat2, retSubMeshMat2);
  ASSERT_NE(nullptr, retSubMeshMat2);

  // verify previous submesh material is not removed from scene
  ASSERT_TRUE(scene->MaterialRegistered(subMeshMatName));

  // remove visual and its mesh and submesh
  // verify cloned materials are also be removed from the scene as they are
  // unique to the mesh and submesh
  scene->DestroyVisual(visual);
  ASSERT_FALSE(scene->MaterialRegistered(retMeshMat2->Name()));
  ASSERT_FALSE(scene->MaterialRegistered(retSubMeshMat2->Name()));

  // destroy all scene materials and verify
  scene->DestroyMaterials();
  ASSERT_FALSE(scene->MaterialRegistered(newMeshMatName));
  ASSERT_FALSE(scene->MaterialRegistered(newMeshMat2Name));
  ASSERT_FALSE(scene->MaterialRegistered(subMeshMatName));
  ASSERT_FALSE(scene->MaterialRegistered(subMeshMat2Name));
=======
  auto root = scene->RootVisual();
  ASSERT_NE(nullptr, root);

  // No nodes
  EXPECT_EQ(0u, scene->NodeCount());

  {
    // parent visual
    auto parent = scene->CreateVisual("parent");
    ASSERT_NE(nullptr, parent);
    EXPECT_TRUE(scene->HasVisual(parent));

    // Set child = parent on purpose to create a cycle of size 1
    const auto child = parent;
    ASSERT_NE(nullptr, child);
    parent->AddChild(child);
    // Adding the child should have failed
    EXPECT_FALSE(parent->HasChild(child));

    // Try Removing child. This should do nothing
    parent->RemoveChild(child);
    ASSERT_NE(nullptr, parent);

    // add child again and try to destroy
    parent->AddChild(child);
    scene->DestroyVisual(parent, true);
    EXPECT_EQ(0u, scene->VisualCount());
  }

  {
    // Add another parent and create a longer cycle
    auto parent = scene->CreateVisual("parent");
    ASSERT_NE(nullptr, parent);
    EXPECT_TRUE(scene->HasVisual(parent));

    auto childA = scene->CreateVisual("child_A");
    ASSERT_NE(nullptr, childA);
    parent->AddChild(childA);

    // set childAA to parent so the cycle is "parent->childA->parent"
    auto childAA = parent;
    childA->AddChild(childAA);

    // This should not crash
    scene->DestroyVisual(parent, true);
    EXPECT_EQ(0u, scene->VisualCount());
  }
>>>>>>> 324a7b29

  // Clean up
  engine->DestroyScene(scene);
  rendering::unloadEngine(engine->Name());
}

/////////////////////////////////////////////////
TEST_P(SceneTest, Scene)
{
  Scene(GetParam());
}

/////////////////////////////////////////////////
TEST_P(SceneTest, Nodes)
{
  Nodes(GetParam());
}

/////////////////////////////////////////////////
TEST_P(SceneTest, RemoveNodes)
{
  RemoveNodes(GetParam());
}

/////////////////////////////////////////////////
TEST_P(SceneTest, DestroyNodes)
{
  DestroyNodes(GetParam());
}

/////////////////////////////////////////////////
<<<<<<< HEAD
TEST_P(SceneTest, Materials)
{
  Materials(GetParam());
=======
TEST_P(SceneTest, NodeCycle)
{
  NodeCycle(GetParam());
>>>>>>> 324a7b29
}

INSTANTIATE_TEST_CASE_P(Scene, SceneTest,
    RENDER_ENGINE_VALUES,
    ignition::rendering::PrintToStringParam());

int main(int argc, char **argv)
{
  ::testing::InitGoogleTest(&argc, argv);
  return RUN_ALL_TESTS();
}<|MERGE_RESOLUTION|>--- conflicted
+++ resolved
@@ -40,13 +40,11 @@
   /// \brief Test destroying nodes
   public: void DestroyNodes(const std::string &_renderEngine);
 
-<<<<<<< HEAD
+  /// \brief Test if node cycles (child pointing to parent) are handled properly
+  public: void NodeCycle(const std::string &_renderEngine);
+
   /// \brief Test creating and destroying materials
   public: void Materials(const std::string &_renderEngine);
-=======
-  /// \brief Test if node cycles (child pointing to parent) are handled properly
-  public: void NodeCycle(const std::string &_renderEngine);
->>>>>>> 324a7b29
 };
 
 /////////////////////////////////////////////////
@@ -169,11 +167,7 @@
   ASSERT_NE(nullptr, child);
   auto geom = scene->CreateBox();
   child->AddGeometry(geom);
-<<<<<<< HEAD
-  child->HasGeometry(geom);
-=======
   EXPECT_TRUE(child->HasGeometry(geom));
->>>>>>> 324a7b29
   EXPECT_TRUE(scene->HasVisual(child));
 
   // scene visuals
@@ -201,10 +195,7 @@
 
   // Clean up
   engine->DestroyScene(scene);
-<<<<<<< HEAD
   rendering::unloadEngine(engine->Name());
-=======
->>>>>>> 324a7b29
 }
 
 /////////////////////////////////////////////////
@@ -281,11 +272,7 @@
   EXPECT_EQ(5u, scene->VisualCount());
 
   // Remove child by name
-<<<<<<< HEAD
-  parent->RemoveChildById(child04->Id());
-=======
   parent->RemoveChildByName(child04->Name());
->>>>>>> 324a7b29
   EXPECT_FALSE(parent->HasChild(child04));
   EXPECT_EQ(0u, parent->ChildCount());
   EXPECT_EQ(5u, scene->VisualCount());
@@ -310,10 +297,7 @@
 
   // Clean up
   engine->DestroyScene(scene);
-<<<<<<< HEAD
   rendering::unloadEngine(engine->Name());
-=======
->>>>>>> 324a7b29
 }
 
 /////////////////////////////////////////////////
@@ -397,11 +381,7 @@
   EXPECT_EQ(2u, scene->VisualCount());
 
   // Destroy a child visual by name
-<<<<<<< HEAD
-  scene->DestroyVisualById(child04->Id());
-=======
   scene->DestroyVisualByName(child04->Name());
->>>>>>> 324a7b29
   EXPECT_FALSE(parent->HasChild(child04));
   EXPECT_FALSE(scene->HasVisual(child04));
   EXPECT_EQ(0u, parent->ChildCount());
@@ -466,18 +446,11 @@
 
   // Clean up
   engine->DestroyScene(scene);
-<<<<<<< HEAD
   rendering::unloadEngine(engine->Name());
 }
 
 /////////////////////////////////////////////////
-void SceneTest::Materials(const std::string &_renderEngine)
-=======
-}
-
-/////////////////////////////////////////////////
 void SceneTest::NodeCycle(const std::string &_renderEngine)
->>>>>>> 324a7b29
 {
   auto engine = rendering::engine(_renderEngine);
   if (!engine)
@@ -489,7 +462,72 @@
   auto scene = engine->CreateScene("scene");
   ASSERT_NE(nullptr, scene);
 
-<<<<<<< HEAD
+  auto root = scene->RootVisual();
+  ASSERT_NE(nullptr, root);
+
+  // No nodes
+  EXPECT_EQ(0u, scene->NodeCount());
+
+  {
+    // parent visual
+    auto parent = scene->CreateVisual("parent");
+    ASSERT_NE(nullptr, parent);
+    EXPECT_TRUE(scene->HasVisual(parent));
+
+    // Set child = parent on purpose to create a cycle of size 1
+    const auto child = parent;
+    ASSERT_NE(nullptr, child);
+    parent->AddChild(child);
+    // Adding the child should have failed
+    EXPECT_FALSE(parent->HasChild(child));
+
+    // Try Removing child. This should do nothing
+    parent->RemoveChild(child);
+    ASSERT_NE(nullptr, parent);
+
+    // add child again and try to destroy
+    parent->AddChild(child);
+    scene->DestroyVisual(parent, true);
+    EXPECT_EQ(0u, scene->VisualCount());
+  }
+
+  {
+    // Add another parent and create a longer cycle
+    auto parent = scene->CreateVisual("parent");
+    ASSERT_NE(nullptr, parent);
+    EXPECT_TRUE(scene->HasVisual(parent));
+
+    auto childA = scene->CreateVisual("child_A");
+    ASSERT_NE(nullptr, childA);
+    parent->AddChild(childA);
+
+    // set childAA to parent so the cycle is "parent->childA->parent"
+    auto childAA = parent;
+    childA->AddChild(childAA);
+
+    // This should not crash
+    scene->DestroyVisual(parent, true);
+    EXPECT_EQ(0u, scene->VisualCount());
+  }
+
+  // Clean up
+  engine->DestroyScene(scene);
+  rendering::unloadEngine(engine->Name());
+}
+
+/////////////////////////////////////////////////
+void SceneTest::Materials(const std::string &_renderEngine)
+{
+  auto engine = rendering::engine(_renderEngine);
+  if (!engine)
+  {
+    igndbg << "Engine '" << _renderEngine << "' is not supported" << std::endl;
+    return;
+  }
+
+  auto scene = engine->CreateScene("scene");
+  ASSERT_NE(nullptr, scene);
+
   // create and destroy material
   MaterialPtr mat = scene->CreateMaterial();
   ASSERT_NE(nullptr, mat);
@@ -601,55 +639,6 @@
   ASSERT_FALSE(scene->MaterialRegistered(newMeshMat2Name));
   ASSERT_FALSE(scene->MaterialRegistered(subMeshMatName));
   ASSERT_FALSE(scene->MaterialRegistered(subMeshMat2Name));
-=======
-  auto root = scene->RootVisual();
-  ASSERT_NE(nullptr, root);
-
-  // No nodes
-  EXPECT_EQ(0u, scene->NodeCount());
-
-  {
-    // parent visual
-    auto parent = scene->CreateVisual("parent");
-    ASSERT_NE(nullptr, parent);
-    EXPECT_TRUE(scene->HasVisual(parent));
-
-    // Set child = parent on purpose to create a cycle of size 1
-    const auto child = parent;
-    ASSERT_NE(nullptr, child);
-    parent->AddChild(child);
-    // Adding the child should have failed
-    EXPECT_FALSE(parent->HasChild(child));
-
-    // Try Removing child. This should do nothing
-    parent->RemoveChild(child);
-    ASSERT_NE(nullptr, parent);
-
-    // add child again and try to destroy
-    parent->AddChild(child);
-    scene->DestroyVisual(parent, true);
-    EXPECT_EQ(0u, scene->VisualCount());
-  }
-
-  {
-    // Add another parent and create a longer cycle
-    auto parent = scene->CreateVisual("parent");
-    ASSERT_NE(nullptr, parent);
-    EXPECT_TRUE(scene->HasVisual(parent));
-
-    auto childA = scene->CreateVisual("child_A");
-    ASSERT_NE(nullptr, childA);
-    parent->AddChild(childA);
-
-    // set childAA to parent so the cycle is "parent->childA->parent"
-    auto childAA = parent;
-    childA->AddChild(childAA);
-
-    // This should not crash
-    scene->DestroyVisual(parent, true);
-    EXPECT_EQ(0u, scene->VisualCount());
-  }
->>>>>>> 324a7b29
 
   // Clean up
   engine->DestroyScene(scene);
@@ -681,15 +670,15 @@
 }
 
 /////////////////////////////////////////////////
-<<<<<<< HEAD
+TEST_P(SceneTest, NodeCycle)
+{
+  NodeCycle(GetParam());
+}
+
+/////////////////////////////////////////////////
 TEST_P(SceneTest, Materials)
 {
   Materials(GetParam());
-=======
-TEST_P(SceneTest, NodeCycle)
-{
-  NodeCycle(GetParam());
->>>>>>> 324a7b29
 }
 
 INSTANTIATE_TEST_CASE_P(Scene, SceneTest,
