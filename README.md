--- conflicted
+++ resolved
@@ -114,11 +114,7 @@
 
 Clone source code
 
-<<<<<<< HEAD
-    # This checks out the `default` branch. You can append `-b ign-rendering#` (replace # with a number) to checkout a specific version
-=======
     # This checks out the `master` branch. You can append `-b ign-rendering#` (replace # with a number) to checkout a specific version
->>>>>>> 640d6236
     git clone http://github.com/ignitionrobotics/ign-rendering
 
 #### Version 0 (Legacy version for Ubuntu Xenial 16.04 or above)
