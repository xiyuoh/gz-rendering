/*
 * Copyright (C) 2015 Open Source Robotics Foundation
 *
 * Licensed under the Apache License, Version 2.0 (the "License");
 * you may not use this file except in compliance with the License.
 * You may obtain a copy of the License at
 *
 *     http://www.apache.org/licenses/LICENSE-2.0
 *
 * Unless required by applicable law or agreed to in writing, software
 * distributed under the License is distributed on an "AS IS" BASIS,
 * WITHOUT WARRANTIES OR CONDITIONS OF ANY KIND, either express or implied.
 * See the License for the specific language governing permissions and
 * limitations under the License.
 *
 */
#ifndef IGNITION_RENDERING_OGRE_OGREMATERIAL_HH_
#define IGNITION_RENDERING_OGRE_OGREMATERIAL_HH_

#include <string>

#include "ignition/rendering/base/BaseMaterial.hh"
#include "ignition/rendering/ogre/OgreObject.hh"
#include "ignition/rendering/ogre/OgreIncludes.hh"

namespace ignition
{
  namespace rendering
  {
<<<<<<< HEAD
    // TODO(anyone): use a better way to find shader configurations
    const std::string vertex_shader_path =
        "/usr/local/share/ignition/rendering-1/ogre/media/materials/programs/vertex_shader.glsl";
    const std::string fragment_shader_path =
        "/usr/local/share/ignition/rendering-1/ogre/media/materials/programs/fragment_shader.glsl";
    const std::string depth_vertex_shader_path =
        "/usr/local/share/ignition/rendering-1/ogre/media/materials/programs/depth_vertex_shader.glsl";
    const std::string depth_fragment_shader_path =
        "/usr/local/share/ignition/rendering-1/ogre/media/materials/programs/depth_fragment_shader.glsl";

=======
    inline namespace IGNITION_RENDERING_VERSION_NAMESPACE {
    //
>>>>>>> c4e6ace5
    class IGNITION_RENDERING_OGRE_VISIBLE OgreMaterial :
      public BaseMaterial<OgreObject>
    {
      protected: OgreMaterial();

      public: virtual ~OgreMaterial();

      public: virtual bool LightingEnabled() const override;

      public: virtual void SetLightingEnabled(const bool _enabled) override;

      public: virtual math::Color Ambient() const override;

      public: virtual void SetAmbient(const math::Color &_color) override;

      public: virtual math::Color Diffuse() const override;

      public: virtual void SetDiffuse(const math::Color &_color) override;

      public: virtual math::Color Specular() const override;

      public: virtual void SetSpecular(const math::Color &_color) override;

      public: virtual math::Color Emissive() const override;

      public: virtual void SetEmissive(const math::Color &_color) override;

      public: virtual double Shininess() const override;

      public: virtual void SetShininess(const double _shininess) override;

      public: virtual double Transparency() const override;

      public: virtual void SetTransparency(const double _transparency)
                  override;

      public: virtual double Reflectivity() const override;

      public: virtual void SetReflectivity(const double _reflectivity)
                  override;

      public: virtual bool CastShadows() const override;

      public: virtual void SetCastShadows(const bool _castShadows) override;

      public: virtual bool ReceiveShadows() const override;

      public: virtual void SetReceiveShadows(const bool _receiveShadows)
                  override;

      public: virtual bool ReflectionEnabled() const override;

      public: virtual void SetReflectionEnabled(const bool _enabled) override;

      public: virtual bool HasTexture() const override;

      public: virtual std::string Texture() const override;

      public: virtual void SetTexture(const std::string &_name) override;

      public: virtual void ClearTexture() override;

      public: virtual bool HasNormalMap() const override;

      public: virtual std::string NormalMap() const override;

      public: virtual void SetNormalMap(const std::string &_name) override;

      public: virtual void ClearNormalMap() override;

      public: virtual enum ShaderType ShaderType() const override;

      public: virtual void SetShaderType(enum ShaderType _type) override;

      public: virtual Ogre::MaterialPtr Material() const;

      // Documentation inherited.
      // \sa Material::Set3DMaterial()
      public: virtual void SetDepthMaterial() override;

      // Documentation inherited.
      // \sa Material::SetVertexShader(const std::string &)
      public: virtual void SetVertexShader(const std::string &_path) override;

      // Documentation inherited.
      // \sa Material::VertexShader() const
      public: virtual std::string VertexShader() const override;

      // Documentation inherited.
      // \sa Material::VertexShaderParams()
      public: virtual ShaderParamsPtr VertexShaderParams() override;

      // Documentation inherited.
      // \sa Material::SetFragmentShader(const std::string &)
      public: virtual void SetFragmentShader(const std::string &_path)
                  override;

      // Documentation inherited.
      // \sa Material::FragmentShader() const
      public: virtual std::string FragmentShader() const override;

      // Documentation inherited.
      // \sa Material::FragmentShaderParams()
      public: virtual ShaderParamsPtr FragmentShaderParams() override;

      // Documentation inherited.
      // \sa BaseMaterial::PreRender()
      public: virtual void PreRender() override;

      protected: virtual void LoadImage(const std::string &_name,
                     Ogre::Image &_image);

      /// \brief Set the texture for this material
      /// \param[in] _texture Name of the texture.
      protected: virtual void SetTextureImpl(const std::string &_texture);

      protected: virtual Ogre::TexturePtr Texture(const std::string &_name);

      protected: virtual Ogre::TexturePtr CreateTexture(
                     const std::string &_name);

      protected: virtual void UpdateTransparency();

      protected: virtual void UpdateColorOperation();

      /// \brief bind shader parameters that have changed
      protected: void UpdateShaderParams();

      /// \brief Transfer params from ign-rendering type to ogre type
      /// \param[in] _params ignition rendering params
      /// \param[out] _ogreParams ogre type for holding params
      protected: void UpdateShaderParams(ConstShaderParamsPtr _params,
        Ogre::GpuProgramParametersSharedPtr _ogreParams);

      protected: virtual void Init() override;

      protected: Ogre::MaterialPtr ogreMaterial;

      protected: Ogre::Technique *ogreTechnique = nullptr;

      protected: Ogre::Pass *ogrePass = nullptr;

      protected: Ogre::TextureUnitState *ogreTexState = nullptr;

      protected: Ogre::String ogreGroup;

#if OGRE_VERSION_MAJOR == 1 && OGRE_VERSION_MINOR <= 7
      protected: math::Color emissiveColor;
#endif
      protected: double shininess = 0.0;

      protected: double transparency = 0.0;

      protected: double reflectivity = 0.0;

      protected: bool castShadows = true;

      protected: bool reflectionEnabled = true;

      protected: std::string textureName;

      protected: std::string normalMapName;

      protected: enum ShaderType shaderType = ST_PIXEL;

      /// \brief Path to vertex shader program.
      protected: std::string vertexShaderPath;

      /// \brief Path to fragment shader program.
      protected: std::string fragmentShaderPath;

      /// \brief Parameters to be bound to the vertex shader
      protected: ShaderParamsPtr vertexShaderParams;

      /// \brief Parameters to be bound to the fragment shader
      protected: ShaderParamsPtr fragmentShaderParams;

      private: friend class OgreScene;
    };
    }
  }
}
#endif<|MERGE_RESOLUTION|>--- conflicted
+++ resolved
@@ -27,7 +27,6 @@
 {
   namespace rendering
   {
-<<<<<<< HEAD
     // TODO(anyone): use a better way to find shader configurations
     const std::string vertex_shader_path =
         "/usr/local/share/ignition/rendering-1/ogre/media/materials/programs/vertex_shader.glsl";
@@ -38,10 +37,8 @@
     const std::string depth_fragment_shader_path =
         "/usr/local/share/ignition/rendering-1/ogre/media/materials/programs/depth_fragment_shader.glsl";
 
-=======
     inline namespace IGNITION_RENDERING_VERSION_NAMESPACE {
-    //
->>>>>>> c4e6ace5
+ 
     class IGNITION_RENDERING_OGRE_VISIBLE OgreMaterial :
       public BaseMaterial<OgreObject>
     {
