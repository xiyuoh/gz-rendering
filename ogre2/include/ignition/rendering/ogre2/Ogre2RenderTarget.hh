--- conflicted
+++ resolved
@@ -100,7 +100,6 @@
       /// \brief Get a pointer to the ogre render target
       public: virtual Ogre::RenderTarget *RenderTarget() const = 0;
 
-<<<<<<< HEAD
       /// \brief Get visibility mask for the viewport associated with this
       /// render target
       /// \return Visibility mask
@@ -110,14 +109,13 @@
       /// render target
       /// \param[in] _mask Visibility mask
       public: virtual void SetVisibilityMask(uint32_t _mask);
-=======
+
       /// \brief Update the render pass chain
       public: static void UpdateRenderPassChain(
           Ogre::CompositorWorkspace *_workspace,
           const std::string &_workspaceDefName,
           const std::string &_baseNode, const std::string &_finalNode,
           const std::vector<RenderPassPtr> &_renderPasses, bool _recreateNodes);
->>>>>>> bf3bbb00
 
       /// \brief Update the background color
       protected: virtual void UpdateBackgroundColor();
