/*
 * Copyright (C) 2018 Open Source Robotics Foundation
 *
 * Licensed under the Apache License, Version 2.0 (the "License");
 * you may not use this file except in compliance with the License.
 * You may obtain a copy of the License at
 *
 *     http://www.apache.org/licenses/LICENSE-2.0
 *
 * Unless required by applicable law or agreed to in writing, software
 * distributed under the License is distributed on an "AS IS" BASIS,
 * WITHOUT WARRANTIES OR CONDITIONS OF ANY KIND, either express or implied.
 * See the License for the specific language governing permissions and
 * limitations under the License.
 *
*/

#if (_WIN32)
  /* Needed for std::min */
  #ifndef NOMINMAX
    #define NOMINMAX
  #endif
  #include <windows.h>
#endif

#include <math.h>
#include <ignition/math/Helpers.hh>

#include "ignition/rendering/RenderTypes.hh"
#include "ignition/rendering/ogre2/Ogre2Conversions.hh"
#include "ignition/rendering/ogre2/Ogre2DepthCamera.hh"
#include "ignition/rendering/ogre2/Ogre2GaussianNoisePass.hh"
#include "ignition/rendering/ogre2/Ogre2Includes.hh"
#include "ignition/rendering/ogre2/Ogre2ParticleEmitter.hh"
#include "ignition/rendering/ogre2/Ogre2RenderEngine.hh"
#include "ignition/rendering/ogre2/Ogre2RenderTarget.hh"
#include "ignition/rendering/ogre2/Ogre2RenderTypes.hh"
#include "ignition/rendering/ogre2/Ogre2Scene.hh"
#include "ignition/rendering/ogre2/Ogre2Sensor.hh"

#include "Ogre2ParticleNoiseListener.hh"

namespace ignition
{
namespace rendering
{
inline namespace IGNITION_RENDERING_VERSION_NAMESPACE {
//
/// \brief Gaussian noise render pass for depth cameras
/// The class implementation is very similar to Ogre2GaussianNoisePass but
/// uses a different shader material for apply noise to depth cameras
/// This class is added here since we can not modify Ogre2GaussianNoisePass
/// as it would break ABI
class Ogre2DepthGaussianNoisePass : public Ogre2GaussianNoisePass
{
  /// \brief Constructor
  public: Ogre2DepthGaussianNoisePass() {}

  /// \brief Destructor
  public: virtual ~Ogre2DepthGaussianNoisePass() {}

  // Documentation inherited.
  public: void PreRender() override;

  // Documentation inherited.
  public: void CreateRenderPass() override;

  /// brief Pointer to the Gaussian noise ogre material
  private: Ogre::Material *gaussianNoiseMat = nullptr;
};
}
}
}

/// \internal
/// \brief Private data for the Ogre2DepthCamera class
class ignition::rendering::Ogre2DepthCameraPrivate
{
  /// \brief The depth buffer
  public: float *depthBuffer = nullptr;

  /// \brief Outgoing depth data, used by newDepthFrame event.
  public: float *depthImage = nullptr;

  /// \brief Outgoing point cloud data, used by newRgbPointCloud event.
  public: float *pointCloudImage = nullptr;

  /// \brief maximum value used for data outside sensor range
  public: float dataMaxVal = ignition::math::INF_D;

  /// \brief minimum value used for data outside sensor range
  public: float dataMinVal = -ignition::math::INF_D;

  /// \brief 1st pass compositor workspace definition
  public: std::string ogreCompositorWorkspaceDef;

  /// \brief 1st pass compositor node definition
  public: std::string ogreCompositorBaseNodeDef;

  /// \brief Final pass compositor node definition
  public: std::string ogreCompositorFinalNodeDef;

  /// \brief Compositor workspace.
  public: Ogre::CompositorWorkspace *ogreCompositorWorkspace = nullptr;

  /// \brief Output texture with depth and color data
<<<<<<< HEAD
  public: Ogre::TextureGpu *ogreDepthTexture = nullptr;
=======
  public: Ogre::TexturePtr ogreDepthTexture[2];
>>>>>>> 8c34f9d5

  /// \brief Dummy render texture for the depth data
  public: RenderTexturePtr depthTexture;

  /// \brief The depth material
  public: Ogre::MaterialPtr depthMaterial;

  /// \brief The depth material in final pass
  public: Ogre::MaterialPtr depthFinalMaterial;

  /// \brief A chain of render passes applied to the render target
  public: std::vector<RenderPassPtr> renderPasses;

  /// \brief Flag to indicate if render pass need to be rebuilt
  public: bool renderPassDirty = false;

  /// \brief Event used to signal rgb point cloud data
  public: ignition::common::EventT<void(const float *,
              unsigned int, unsigned int, unsigned int,
              const std::string &)> newRgbPointCloud;

  /// \brief Event used to signal depth data
  public: ignition::common::EventT<void(const float *,
              unsigned int, unsigned int, unsigned int,
              const std::string &)> newDepthFrame;

  /// \brief standard deviation of particle noise
  public: double particleStddev = 0.01;

  /// \brief Listener for setting particle noise value based on particle
  /// emitter region
  public: std::unique_ptr<Ogre2ParticleNoiseListener> particleNoiseListener;

  /// \brief Particle scatter ratio. This is used to determine the ratio of
  /// particles that will detected by the depth camera
  public: double particleScatterRatio = 0.1;

  /// \brief Name of sky box material
  public: const std::string kSkyboxMaterialName = "SkyBox";
};

using namespace ignition;
using namespace rendering;

//////////////////////////////////////////////////
void Ogre2DepthGaussianNoisePass::PreRender()
{
  // This function is similar to Ogre2GaussianNoisePass but duplicated here
  // for Ogre2DepthCamera

  if (!this->gaussianNoiseMat)
    return;

  if (!this->enabled)
    return;

  Ogre::Vector3 offsets(ignition::math::Rand::DblUniform(0.0, 1.0),
                        ignition::math::Rand::DblUniform(0.0, 1.0),
                        ignition::math::Rand::DblUniform(0.0, 1.0));

  Ogre::Pass *pass = this->gaussianNoiseMat->getTechnique(0)->getPass(0);
  Ogre::GpuProgramParametersSharedPtr psParams =
      pass->getFragmentProgramParameters();
  psParams->setNamedConstant("offsets", offsets);
  psParams->setNamedConstant("mean", static_cast<Ogre::Real>(this->mean));
  psParams->setNamedConstant("stddev",
      static_cast<Ogre::Real>(this->stdDev));
}

//////////////////////////////////////////////////
void Ogre2DepthGaussianNoisePass::CreateRenderPass()
{
  // This function is similar to Ogre2GaussianNoisePass but duplicated here
  // for Ogre2DepthCamera.

  static int gaussianDepthNodeCounter = 0;

  auto engine = Ogre2RenderEngine::Instance();
  auto ogreRoot = engine->OgreRoot();
  Ogre::CompositorManager2 *ogreCompMgr = ogreRoot->getCompositorManager2();

  std::string nodeDefName = "GaussianDepthNoiseNode_"
      + std::to_string(gaussianDepthNodeCounter);

  if (ogreCompMgr->hasNodeDefinition(nodeDefName))
    return;

  // The GaussianNoise material is defined in script (gaussian_noise.material).
  // clone the material
  std::string matName = "GaussianNoiseDepth";
  Ogre::MaterialPtr ogreMat =
      Ogre::MaterialManager::getSingleton().getByName(matName);
  if (!ogreMat)
  {
    ignerr << "Gaussian noise material not found: '" << matName << "'"
           << std::endl;
    return;
  }
  if (!ogreMat->isLoaded())
    ogreMat->load();
  std::string materialName = matName + "_" +
      std::to_string(gaussianDepthNodeCounter);
  this->gaussianNoiseMat = ogreMat->clone(materialName).get();

  this->ogreCompositorNodeDefName = nodeDefName;
  gaussianDepthNodeCounter++;

  Ogre::CompositorNodeDef *nodeDef =
      ogreCompMgr->addNodeDefinition(nodeDefName);

  // Input texture
  nodeDef->addTextureSourceName("rt_input", 0,
      Ogre::TextureDefinitionBase::TEXTURE_INPUT);
  nodeDef->addTextureSourceName("rt_output", 1,
      Ogre::TextureDefinitionBase::TEXTURE_INPUT);

  // rt_input target
  nodeDef->setNumTargetPass(1);
  Ogre::CompositorTargetDef *inputTargetDef =
      nodeDef->addTargetPass("rt_output");
  inputTargetDef->setNumPasses(2);
  {
    // clear pass
    inputTargetDef->addPass(Ogre::PASS_CLEAR);

    // quad pass
    Ogre::CompositorPassQuadDef *passQuad =
        static_cast<Ogre::CompositorPassQuadDef *>(
        inputTargetDef->addPass(Ogre::PASS_QUAD));
    passQuad->mMaterialName = materialName;
    passQuad->addQuadTextureSource(0, "rt_input");
  }
  nodeDef->mapOutputChannel(0, "rt_output");
  nodeDef->mapOutputChannel(1, "rt_input");
}

//////////////////////////////////////////////////
Ogre2DepthCamera::Ogre2DepthCamera()
  : dataPtr(new Ogre2DepthCameraPrivate())
{
  this->dataPtr->ogreCompositorWorkspace = nullptr;
}

//////////////////////////////////////////////////
Ogre2DepthCamera::~Ogre2DepthCamera()
{
  this->Destroy();
}

//////////////////////////////////////////////////
void Ogre2DepthCamera::Init()
{
  BaseDepthCamera::Init();

  // create internal camera
  this->CreateCamera();

  // create dummy render texture
  this->CreateRenderTexture();

  this->Reset();
}

//////////////////////////////////////////////////
void Ogre2DepthCamera::Destroy()
{
  if (this->dataPtr->depthBuffer)
  {
    delete [] this->dataPtr->depthBuffer;
    this->dataPtr->depthBuffer = nullptr;
  }

  if (this->dataPtr->depthImage)
  {
    delete [] this->dataPtr->depthImage;
    this->dataPtr->depthImage = nullptr;
  }

  if (this->dataPtr->pointCloudImage)
  {
    delete [] this->dataPtr->pointCloudImage;
    this->dataPtr->pointCloudImage = nullptr;
  }

  if (!this->ogreCamera)
    return;

  auto engine = Ogre2RenderEngine::Instance();
  auto ogreRoot = engine->OgreRoot();
  Ogre::CompositorManager2 *ogreCompMgr = ogreRoot->getCompositorManager2();

  // remove depth texture, material, compositor
  for( size_t i = 0u; i < 2u; ++i )
  {
<<<<<<< HEAD
    ogreRoot->getRenderSystem()->getTextureGpuManager()->destroyTexture(
      this->dataPtr->ogreDepthTexture);
    this->dataPtr->ogreDepthTexture = nullptr;
=======
    if (this->dataPtr->ogreDepthTexture[i])
    {
      Ogre::TextureManager::getSingleton().remove(
            this->dataPtr->ogreDepthTexture[i]->getName());
    }
>>>>>>> 8c34f9d5
  }
  if (this->dataPtr->ogreCompositorWorkspace)
  {
    ogreCompMgr->removeWorkspace(
        this->dataPtr->ogreCompositorWorkspace);
  }

  if (this->dataPtr->depthMaterial)
  {
    Ogre::MaterialManager::getSingleton().remove(
        this->dataPtr->depthMaterial->getName());
  }

  if (!this->dataPtr->ogreCompositorWorkspaceDef.empty())
  {
    ogreCompMgr->removeWorkspaceDefinition(
        this->dataPtr->ogreCompositorWorkspaceDef);
    ogreCompMgr->removeNodeDefinition(
        this->dataPtr->ogreCompositorBaseNodeDef);
    ogreCompMgr->removeNodeDefinition(
        this->dataPtr->ogreCompositorFinalNodeDef);
  }

  Ogre::SceneManager *ogreSceneManager;
  ogreSceneManager = this->scene->OgreSceneManager();
  if (ogreSceneManager == nullptr)
  {
    ignerr << "Scene manager cannot be obtained" << std::endl;
  }
  else
  {
    if (ogreSceneManager->findCameraNoThrow(this->name) != nullptr)
    {
      ogreSceneManager->destroyCamera(this->ogreCamera);
      this->ogreCamera = nullptr;
    }
  }
}

//////////////////////////////////////////////////
void Ogre2DepthCamera::CreateCamera()
{
  // create ogre camera object
  Ogre::SceneManager *ogreSceneManager;
  ogreSceneManager = this->scene->OgreSceneManager();
  if (ogreSceneManager == nullptr)
  {
    ignerr << "Scene manager cannot be obtained" << std::endl;
    return;
  }

  this->ogreCamera = ogreSceneManager->createCamera(this->name);
  if (this->ogreCamera == nullptr)
  {
    ignerr << "Ogre camera cannot be created" << std::endl;
    return;
  }

  // by default, ogre2 cameras are attached to root scene node
  this->ogreCamera->detachFromParent();
  this->ogreNode->attachObject(this->ogreCamera);

  // rotate to Gazebo coordinate system
  this->ogreCamera->yaw(Ogre::Degree(-90.0));
  this->ogreCamera->roll(Ogre::Degree(-90.0));
  this->ogreCamera->setFixedYawAxis(false);

  // TODO(anyone): provide api access
  this->ogreCamera->setAutoAspectRatio(true);
  this->ogreCamera->setRenderingDistance(100);
  this->ogreCamera->setProjectionType(Ogre::PT_PERSPECTIVE);
  this->ogreCamera->setCustomProjectionMatrix(false);
}

/////////////////////////////////////////////////
void Ogre2DepthCamera::CreateRenderTexture()
{
  RenderTexturePtr base = this->scene->CreateRenderTexture();
  this->dataPtr->depthTexture =
      std::dynamic_pointer_cast<Ogre2RenderTexture>(base);
  this->dataPtr->depthTexture->SetWidth(1);
  this->dataPtr->depthTexture->SetHeight(1);
}

/////////////////////////////////////////////////////////
void Ogre2DepthCamera::CreateDepthTexture()
{
  // set aspect ratio and fov
  double vfov = 2.0 * atan(tan(this->HFOV().Radian() / 2.0) / this->aspect);
  this->ogreCamera->setAspectRatio(this->aspect);
  this->ogreCamera->setFOVy(Ogre::Radian(this->LimitFOV(vfov)));

  // Load depth material
  // The DepthCamera material is defined in script (depth_camera.material).
  // We need to clone it since we are going to modify its uniform variables
  std::string matDepthName = "DepthCamera";
  Ogre::MaterialPtr matDepth =
      Ogre::MaterialManager::getSingleton().getByName(matDepthName);
  this->dataPtr->depthMaterial = matDepth->clone(
      this->Name() + "_" + matDepthName);
  this->dataPtr->depthMaterial->load();
  Ogre::Pass *pass = this->dataPtr->depthMaterial->getTechnique(0)->getPass(0);
  Ogre::GpuProgramParametersSharedPtr psParams =
      pass->getFragmentProgramParameters();

  // Configure camera behaviour.
  // Make the clipping plane dist large and handle near clamping in shaders
  double nearPlane = this->NearClipPlane() * 0.9;
  double farPlane = this->FarClipPlane() * 1.1;
  this->ogreCamera->setNearClipDistance(nearPlane);
  this->ogreCamera->setFarClipDistance(farPlane);

  // Set the uniform variables (depth_camera_fs.glsl).
  // The projectParams is used to linearize depth buffer data
  // The other params are used to clamp the range output
  // Use the 'real' clip distance here so depth can be
  // linearized correctly
  Ogre::Vector2 projectionAB = this->ogreCamera->getProjectionParamsAB();
  double projectionA = projectionAB.x;
  double projectionB = projectionAB.y;
  projectionB /= farPlane;
  psParams->setNamedConstant("projectionParams",
      Ogre::Vector2(projectionA, projectionB));
  psParams->setNamedConstant("near",
      static_cast<float>(this->NearClipPlane()));
  psParams->setNamedConstant("far",
      static_cast<float>(this->FarClipPlane()));
  psParams->setNamedConstant("max",
      static_cast<float>(this->dataPtr->dataMaxVal));
  psParams->setNamedConstant("min",
      static_cast<float>(this->dataPtr->dataMinVal));
  Ogre::Vector3 bg(this->Scene()->BackgroundColor().R(),
    this->Scene()->BackgroundColor().G(),
    this->Scene()->BackgroundColor().B());
  psParams->setNamedConstant("backgroundColor", bg);
  psParams->setNamedConstant("particleStddev",
    static_cast<float>(this->dataPtr->particleStddev));

  std::string matDepthFinalName = "DepthCameraFinal";
  Ogre::MaterialPtr matDepthFinal =
      Ogre::MaterialManager::getSingleton().getByName(matDepthFinalName);
  this->dataPtr->depthFinalMaterial = matDepthFinal->clone(
      this->Name() + "_" + matDepthFinalName);
  this->dataPtr->depthFinalMaterial->load();
  Ogre::Pass *passFinal =
      this->dataPtr->depthFinalMaterial->getTechnique(0)->getPass(0);
  Ogre::GpuProgramParametersSharedPtr psParamsFinal =
      passFinal->getFragmentProgramParameters();
  psParamsFinal->setNamedConstant("near",
      static_cast<float>(this->NearClipPlane()));
  psParamsFinal->setNamedConstant("far",
      static_cast<float>(this->FarClipPlane()));
  psParamsFinal->setNamedConstant("max",
      static_cast<float>(this->dataPtr->dataMaxVal));
  psParamsFinal->setNamedConstant("min",
      static_cast<float>(this->dataPtr->dataMinVal));

  // create background material is specified
  MaterialPtr backgroundMaterial = this->Scene()->BackgroundMaterial();
  bool validBackground = backgroundMaterial &&
      !backgroundMaterial->EnvironmentMap().empty();

  if (validBackground)
  {
    Ogre::MaterialManager &matManager = Ogre::MaterialManager::getSingleton();
    std::string skyMatName = this->dataPtr->kSkyboxMaterialName + "_"
        + this->Name();
    auto mat = matManager.getByName(skyMatName);
    if (!mat)
    {
      auto skyboxMat = matManager.getByName(this->dataPtr->kSkyboxMaterialName);
      if (!skyboxMat)
      {
        ignerr << "Unable to find skybox material" << std::endl;
        return;
      }
      mat = skyboxMat->clone(skyMatName);
    }
    Ogre::TextureUnitState *texUnit =
        mat->getTechnique(0u)->getPass(0u)->getTextureUnitState(0u);
    texUnit->setTextureName(backgroundMaterial->EnvironmentMap(),
        Ogre::TextureTypes::TypeCube);
  }

  // Create depth camera compositor
  auto engine = Ogre2RenderEngine::Instance();
  auto ogreRoot = engine->OgreRoot();
  Ogre::CompositorManager2 *ogreCompMgr = ogreRoot->getCompositorManager2();

  std::string wsDefName = "DepthCameraWorkspace_" + this->Name();
  this->dataPtr->ogreCompositorWorkspaceDef = wsDefName;
  if (!ogreCompMgr->hasWorkspaceDefinition(wsDefName))
  {
    // The depth camera compositor does a few passes in order to simulate
    // particles effects in depth / point cloud image data
    //
    // render scene (color) with particles, c1
    // render scene (depth) without particles, d1
    // render scene (grayscale) with particles only, g2
    // render scene (depth) with particles only, d2
    //
    //   if g2 is non-zero // pixel with particle
    //     if d2 < d1 // particle is in view
    //       apply noise and scatterbility to d2
    //       set depth data to d2
    //     else
    //       set depth data to d1
    //   set color data to c1

    // We need to programmatically create the compositor because we need to
    // configure it to use the cloned depth material created earlier.
    // The compositor node definition is equivalent to the following:
    //
    // compositor_node DepthCamera
    // {
    //   texture rt0 target_width target_height PF_FLOAT32_RGBA
    //   texture rt1 target_width target_height PF_FLOAT32_RGBA
    //   texture colorTexture target_width target_height PF_R8G8B8
    //       depth_texture depth_format PF_D32_FLOAT
    //   texture depthTexture target_width target_height PF_D32_FLOAT
    //   texture particleTexture target_width target_height PF_L8
    //   // particleDepthTexture shares same depth buffer as particleTexture
    //   texture particleDepthTexture target_width target_height PF_D32_FLOAT
    //   target colorTexture
    //   {
    //     pass clear
    //     {
    //       colour_value 0.0 0.0 0.0 1.0
    //     }
    //     pass render_scene
    //     {
    //     }
    //   }
    //   target depthTexture
    //   {
    //     pass clear
    //     {
    //       colour_value 0.0 0.0 0.0 1.0
    //     }
    //     pass render_scene
    //     {
    //       visibility_mask 0x11011111
    //     }
    //   }
    //   target particleTexture
    //   {
    //     pass clear
    //     {
    //     }
    //     pass render_scene
    //     {
    //       visibility_mask 0x00100000
    //     }
    //   }
    //   target particleDepthTexture
    //   {
    //     pass clear
    //     {
    //     }
    //     pass render_scene
    //     {
    //       visibility_mask 0x00100000
    //     }
    //   }
    //   target rt0
    //   {
    //     pass clear
    //     {
    //     }
    //     pass render_quad
    //     {
    //       material DepthCamera // Use copy instead of original
    //       input 0 depthTexture
    //       input 1 colorTexture
    //       quad_normals camera_far_corners_view_space
    //     }
    //   }
    //   out 0 rt0
    //   out 1 rt1
    // }

    std::string baseNodeDefName = wsDefName + "/BaseNode";
    this->dataPtr->ogreCompositorBaseNodeDef = baseNodeDefName;
    Ogre::CompositorNodeDef *baseNodeDef =
        ogreCompMgr->addNodeDefinition(baseNodeDefName);
<<<<<<< HEAD
    Ogre::TextureDefinitionBase::TextureDefinition *rt0TexDef =
        baseNodeDef->addTextureDefinition("rt0");
    rt0TexDef->textureType = Ogre::TextureTypes::Type2D;
    rt0TexDef->width = 0;
    rt0TexDef->height = 0;
    rt0TexDef->depthOrSlices = 1;
    rt0TexDef->numMipmaps = 0;
    rt0TexDef->widthFactor = 1;
    rt0TexDef->heightFactor = 1;
    rt0TexDef->format = Ogre::PFG_RGBA32_FLOAT;
    rt0TexDef->textureFlags &= ~Ogre::TextureFlags::Uav;
    rt0TexDef->depthBufferId = Ogre::DepthBuffer::POOL_INVALID;
    rt0TexDef->depthBufferFormat = Ogre::PFG_UNKNOWN;
    rt0TexDef->fsaa = "0";

    Ogre::RenderTargetViewDef *rtv0 = baseNodeDef->addRenderTextureView("rt0");
    rtv0->setForTextureDefinition("rt0", rt0TexDef);

    Ogre::TextureDefinitionBase::TextureDefinition *rt1TexDef =
        baseNodeDef->addTextureDefinition("rt1");
    rt1TexDef->textureType = Ogre::TextureTypes::Type2D;
    rt1TexDef->width = 0;
    rt1TexDef->height = 0;
    rt1TexDef->depthOrSlices = 1;
    rt1TexDef->numMipmaps = 0;
    rt1TexDef->widthFactor = 1;
    rt1TexDef->heightFactor = 1;
    rt1TexDef->format = Ogre::PFG_RGBA32_FLOAT;
    rt1TexDef->textureFlags &= ~Ogre::TextureFlags::Uav;
    rt1TexDef->depthBufferId = Ogre::DepthBuffer::POOL_INVALID;
    rt1TexDef->depthBufferFormat = Ogre::PFG_UNKNOWN;
    rt1TexDef->fsaa = "0";

    Ogre::RenderTargetViewDef *rtv1 = baseNodeDef->addRenderTextureView("rt1");
    rtv1->setForTextureDefinition("rt1", rt1TexDef);
=======

    baseNodeDef->addTextureSourceName(
          "rt0", 0u, Ogre::TextureDefinitionBase::TEXTURE_INPUT);
    baseNodeDef->addTextureSourceName(
          "rt1", 1u, Ogre::TextureDefinitionBase::TEXTURE_INPUT);
>>>>>>> 8c34f9d5

    Ogre::TextureDefinitionBase::TextureDefinition *depthTexDef =
        baseNodeDef->addTextureDefinition("depthTexture");
    depthTexDef->textureType = Ogre::TextureTypes::Type2D;
    depthTexDef->width = 0;
    depthTexDef->height = 0;
    depthTexDef->depthOrSlices = 1;
    depthTexDef->numMipmaps = 0;
    depthTexDef->widthFactor = 1;
    depthTexDef->heightFactor = 1;
    depthTexDef->format = Ogre::PFG_D32_FLOAT;
    depthTexDef->textureFlags &= ~Ogre::TextureFlags::Uav;
    depthTexDef->depthBufferId = Ogre::DepthBuffer::POOL_DEFAULT;
    depthTexDef->depthBufferFormat = Ogre::PFG_UNKNOWN;
    depthTexDef->fsaa = "0";

    Ogre::RenderTargetViewDef *rtvDepth =
      baseNodeDef->addRenderTextureView("depthTexture");
    rtvDepth->setForTextureDefinition("depthTexture", depthTexDef );

    Ogre::TextureDefinitionBase::TextureDefinition *colorTexDef =
        baseNodeDef->addTextureDefinition("colorTexture");
    colorTexDef->textureType = Ogre::TextureTypes::Type2D;
    colorTexDef->width = 0;
    colorTexDef->height = 0;
    colorTexDef->depthOrSlices = 1;
    colorTexDef->numMipmaps = 0;
    colorTexDef->widthFactor = 1;
    colorTexDef->heightFactor = 1;
    colorTexDef->format = Ogre::PFG_RGBA8_UNORM_SRGB;
    // Note we are using low level materials in quad pass so also had to perform
    // gamma correction in the fragment shaders (depth_camera_fs.glsl)
    colorTexDef->textureFlags &= ~Ogre::TextureFlags::Uav;
    colorTexDef->depthBufferId = Ogre::DepthBuffer::POOL_DEFAULT;
    colorTexDef->depthBufferFormat = Ogre::PFG_D32_FLOAT;
    colorTexDef->preferDepthTexture = true;
    colorTexDef->fsaa = "0";

    Ogre::RenderTargetViewDef *rtvColor =
      baseNodeDef->addRenderTextureView("colorTexture");
    rtvColor->setForTextureDefinition("colorTexture", colorTexDef);

    Ogre::TextureDefinitionBase::TextureDefinition *particleTexDef =
        baseNodeDef->addTextureDefinition("particleTexture");
    particleTexDef->textureType = Ogre::TextureTypes::Type2D;
    particleTexDef->width = 0;
    particleTexDef->height = 0;
    particleTexDef->depthOrSlices = 1;
    particleTexDef->numMipmaps = 0;
    particleTexDef->widthFactor = 0.5;
    particleTexDef->heightFactor = 0.5;
    particleTexDef->format = Ogre::PFG_R8_UNORM;
    particleTexDef->textureFlags &= ~Ogre::TextureFlags::Uav;
    particleTexDef->depthBufferId = Ogre::DepthBuffer::POOL_DEFAULT;
    particleTexDef->depthBufferFormat = Ogre::PFG_UNKNOWN;
    particleTexDef->preferDepthTexture = false;
    particleTexDef->fsaa = "0";

    Ogre::RenderTargetViewDef *rtvParticleTexture =
      baseNodeDef->addRenderTextureView("particleTexture");
    rtvParticleTexture->setForTextureDefinition(
      "particleTexture", particleTexDef);

    Ogre::TextureDefinitionBase::TextureDefinition *particleDepthTexDef =
        baseNodeDef->addTextureDefinition("particleDepthTexture");
    particleDepthTexDef->textureType = Ogre::TextureTypes::Type2D;
    particleDepthTexDef->width = 0;
    particleDepthTexDef->height = 0;
    particleDepthTexDef->depthOrSlices = 1;
    particleDepthTexDef->numMipmaps = 0;
    particleDepthTexDef->widthFactor = 0.5;
    particleDepthTexDef->heightFactor = 0.5;
    particleDepthTexDef->format = Ogre::PFG_D32_FLOAT;
    particleDepthTexDef->depthBufferId = Ogre::DepthBuffer::POOL_NON_SHAREABLE;
    particleDepthTexDef->depthBufferFormat = Ogre::PFG_UNKNOWN;
    particleDepthTexDef->fsaa = "0";
    particleDepthTexDef->textureFlags &= ~Ogre::TextureFlags::Uav;

    Ogre::RenderTargetViewDef *rtvparticleDepthTex =
      baseNodeDef->addRenderTextureView("particleDepthTexture");
    rtvparticleDepthTex->setForTextureDefinition(
      "particleDepthTexture", particleDepthTexDef);

    baseNodeDef->setNumTargetPass(5);
    Ogre::CompositorTargetDef *colorTargetDef =
        baseNodeDef->addTargetPass("colorTexture");

    if (validBackground)
      colorTargetDef->setNumPasses(3);
    else
      colorTargetDef->setNumPasses(2);
    {
      // clear pass
      Ogre::CompositorPassClearDef *passClear =
          static_cast<Ogre::CompositorPassClearDef *>(
          colorTargetDef->addPass(Ogre::PASS_CLEAR));
      passClear->setAllClearColours(Ogre::ColourValue(
          Ogre2Conversions::Convert(this->Scene()->BackgroundColor())));

      if (validBackground)
      {
        // quad pass
        Ogre::CompositorPassQuadDef *passQuad =
            static_cast<Ogre::CompositorPassQuadDef *>(
            colorTargetDef->addPass(Ogre::PASS_QUAD));
        passQuad->mMaterialName = this->dataPtr->kSkyboxMaterialName + "_"
            + this->Name();
        passQuad->mFrustumCorners =
            Ogre::CompositorPassQuadDef::CAMERA_DIRECTION;
      }

      // scene pass
      Ogre::CompositorPassSceneDef *passScene =
          static_cast<Ogre::CompositorPassSceneDef *>(
          colorTargetDef->addPass(Ogre::PASS_SCENE));
      passScene->mVisibilityMask = IGN_VISIBILITY_ALL;

      // todo(anyone) PbsMaterialsShadowNode is hardcoded.
      // Although this may be just fine
      passScene->mShadowNode = "PbsMaterialsShadowNode";
    }

    Ogre::CompositorTargetDef *depthTargetDef =
        baseNodeDef->addTargetPass("depthTexture");
    depthTargetDef->setNumPasses(2);
    {
      // clear pass
      Ogre::CompositorPassClearDef *passClear =
          static_cast<Ogre::CompositorPassClearDef *>(
          depthTargetDef->addPass(Ogre::PASS_CLEAR));
      passClear->setAllClearColours(Ogre::ColourValue(
        this->FarClipPlane(),
        this->FarClipPlane(),
        this->FarClipPlane()));

      // scene pass
      Ogre::CompositorPassSceneDef *passScene =
          static_cast<Ogre::CompositorPassSceneDef *>(
          depthTargetDef->addPass(Ogre::PASS_SCENE));
      // depth texute does not contain particles
      passScene->mVisibilityMask = IGN_VISIBILITY_ALL
          & ~Ogre2ParticleEmitter::kParticleVisibilityFlags;
    }

    Ogre::CompositorTargetDef *particleTargetDef =
        baseNodeDef->addTargetPass("particleTexture");
    particleTargetDef->setNumPasses(2);
    {
      // clear pass
      Ogre::CompositorPassClearDef *passClear =
          static_cast<Ogre::CompositorPassClearDef *>(
          particleTargetDef->addPass(Ogre::PASS_CLEAR));
      passClear->setAllClearColours(Ogre::ColourValue::Black);

      // scene pass
      Ogre::CompositorPassSceneDef *passScene =
          static_cast<Ogre::CompositorPassSceneDef *>(
          particleTargetDef->addPass(Ogre::PASS_SCENE));
      passScene->mVisibilityMask =
          Ogre2ParticleEmitter::kParticleVisibilityFlags;
    }

    Ogre::CompositorTargetDef *particleDepthTargetDef =
        baseNodeDef->addTargetPass("particleDepthTexture");
    particleDepthTargetDef->setNumPasses(2);
    {
      // clear pass
      Ogre::CompositorPassClearDef *passClear =
          static_cast<Ogre::CompositorPassClearDef *>(
          particleDepthTargetDef->addPass(Ogre::PASS_CLEAR));
      passClear->setAllClearColours(Ogre::ColourValue(
        this->FarClipPlane(),
        this->FarClipPlane(),
        this->FarClipPlane()));

      // scene pass
      Ogre::CompositorPassSceneDef *passScene =
          static_cast<Ogre::CompositorPassSceneDef *>(
          particleDepthTargetDef->addPass(Ogre::PASS_SCENE));
      passScene->mVisibilityMask =
          Ogre2ParticleEmitter::kParticleVisibilityFlags;
    }

    // rt0 target - converts depth to xyz
    Ogre::CompositorTargetDef *inTargetDef =
        baseNodeDef->addTargetPass("rt0");
    inTargetDef->setNumPasses(2);
    {
      // clear pass
      Ogre::CompositorPassClearDef *passClear =
          static_cast<Ogre::CompositorPassClearDef *>(
          inTargetDef->addPass(Ogre::PASS_CLEAR));
      passClear->setAllClearColours(Ogre::ColourValue(this->FarClipPlane(),
          this->FarClipPlane(), this->FarClipPlane()));

      // quad pass
      Ogre::CompositorPassQuadDef *passQuad =
          static_cast<Ogre::CompositorPassQuadDef *>(
          inTargetDef->addPass(Ogre::PASS_QUAD));
      passQuad->mMaterialName = this->dataPtr->depthMaterial->getName();
      passQuad->addQuadTextureSource(0, "depthTexture");
      passQuad->addQuadTextureSource(1, "colorTexture");
      passQuad->addQuadTextureSource(2, "particleTexture");
      passQuad->addQuadTextureSource(3, "particleDepthTexture");
      passQuad->mFrustumCorners =
          Ogre::CompositorPassQuadDef::VIEW_SPACE_CORNERS;
    }

    baseNodeDef->mapOutputChannel(0, "rt0");
    baseNodeDef->mapOutputChannel(1, "rt1");

    // Programmatically create the final pass node and use the cloned final
    // depth material created earlier.
    // The compositor node definition is equivalent to the following:
    //
    // compositor_node DepthCameraFinal
    // {
    //   in 0 rt_output
    //   in 1 rt_input
    //
    //   target rt_output
    //   {
    //     pass clear
    //     {
    //     }
    //     pass render_quad
    //     {
    //       material DepthCameraFinal // Use copy instead of original
    //       input 0 rt_input
    //     }
    //   }
    // }

    std::string finalNodeDefName = wsDefName + "/FinalNode";
    this->dataPtr->ogreCompositorFinalNodeDef = finalNodeDefName;
    Ogre::CompositorNodeDef *finalNodeDef =
        ogreCompMgr->addNodeDefinition(finalNodeDefName);

    finalNodeDef->addTextureSourceName("rt_input", 0,
        Ogre::TextureDefinitionBase::TEXTURE_INPUT);
    // output texture
    finalNodeDef->addTextureSourceName("rt_output", 1,
        Ogre::TextureDefinitionBase::TEXTURE_INPUT);

    finalNodeDef->setNumTargetPass(1);
    // rt_output target - converts depth to xyz
    Ogre::CompositorTargetDef *outputTargetDef =
        finalNodeDef->addTargetPass("rt_output");
    outputTargetDef->setNumPasses(2);
    {
      // clear pass
      Ogre::CompositorPassClearDef *passClear =
          static_cast<Ogre::CompositorPassClearDef *>(
          outputTargetDef->addPass(Ogre::PASS_CLEAR));
      passClear->setAllClearColours(
        Ogre::ColourValue(
          this->FarClipPlane(),
          this->FarClipPlane(),
          this->FarClipPlane()));

      // quad pass
      Ogre::CompositorPassQuadDef *passQuad =
          static_cast<Ogre::CompositorPassQuadDef *>(
          outputTargetDef->addPass(Ogre::PASS_QUAD));
      passQuad->mMaterialName = this->dataPtr->depthFinalMaterial->getName();
      passQuad->addQuadTextureSource(0, "rt_input");
    }
    finalNodeDef->mapOutputChannel(0, "rt_output");

    // Finally create the workspace.
    // The compositor workspace definition is equivalent to the following:
    //
    // workspace DepthCameraWorkspace
    // {
    //   connect_output DepthCameraFinal 0
    //   connect DepthCamera 0 DepthCameraFinal 1
    // }
    Ogre::CompositorWorkspaceDef *workDef =
        ogreCompMgr->addWorkspaceDefinition(wsDefName);

    workDef->connectExternal(0, baseNodeDefName, 0);
    workDef->connectExternal(1, baseNodeDefName, 1);
    workDef->connect(baseNodeDefName, finalNodeDefName);
  }
  Ogre::CompositorWorkspaceDef *wsDef =
      ogreCompMgr->getWorkspaceDefinition(wsDefName);

  if (!wsDef)
  {
    ignerr << "Unable to add workspace definition [" << wsDefName << "] "
           << " for " << this->Name();
  }

  Ogre::TextureGpuManager *textureMgr =
    ogreRoot->getRenderSystem()->getTextureGpuManager();
  // create render texture - these textures pack the range data
<<<<<<< HEAD
  this->dataPtr->ogreDepthTexture =
    textureMgr->createOrRetrieveTexture(
      this->Name() + "_depth",
      Ogre::GpuPageOutStrategy::SaveToSystemRam,
      Ogre::TextureFlags::RenderToTexture,
      Ogre::TextureTypes::Type2D);

  this->dataPtr->ogreDepthTexture->setResolution(
    this->ImageWidth(), this->ImageHeight());
  this->dataPtr->ogreDepthTexture->setNumMipmaps(1u);
  this->dataPtr->ogreDepthTexture->setPixelFormat(
    Ogre::PFG_RGBA32_FLOAT);

  this->dataPtr->ogreDepthTexture->scheduleTransitionTo(
    Ogre::GpuResidency::Resident);

  this->CreateWorkspaceInstance();
=======
  for( size_t i = 0u; i < 2u; ++i )
  {
    this->dataPtr->ogreDepthTexture[i] =
      Ogre::TextureManager::getSingleton().createManual(
      this->Name() + "_depth" + std::to_string(i), "General",
      Ogre::TEX_TYPE_2D, this->ImageWidth(), this->ImageHeight(), 1, 0,
      Ogre::PF_FLOAT32_RGBA, Ogre::TU_RENDERTARGET,
      0, false, 0, Ogre::BLANKSTRING, false, true);

    Ogre::RenderTarget *rt =
        this->dataPtr->ogreDepthTexture[i]->getBuffer()->getRenderTarget();
    rt->setDepthBufferPool(Ogre::DepthBuffer::POOL_INVALID);
  }

  CreateWorkspaceInstance();
>>>>>>> 8c34f9d5
}

//////////////////////////////////////////////////
void Ogre2DepthCamera::CreateWorkspaceInstance()
{
  auto engine = Ogre2RenderEngine::Instance();
  auto ogreRoot = engine->OgreRoot();
  Ogre::CompositorManager2 *ogreCompMgr = ogreRoot->getCompositorManager2();

<<<<<<< HEAD
  // create compositor worksspace
  this->dataPtr->ogreCompositorWorkspace =
      ogreCompMgr->addWorkspace(
          this->scene->OgreSceneManager(),
          this->dataPtr->ogreDepthTexture,
          this->ogreCamera,
          this->dataPtr->ogreCompositorWorkspaceDef,
          false);
=======
  Ogre::CompositorChannelVec externalTargets(2u);
  for( size_t i = 0u; i < 2u; ++i )
  {
    externalTargets[i].target =
        this->dataPtr->ogreDepthTexture[i]->getBuffer()->getRenderTarget();
    externalTargets[i].textures.push_back(this->dataPtr->ogreDepthTexture[i]);
  }

  // create compositor worksspace
  this->dataPtr->ogreCompositorWorkspace =
      ogreCompMgr->addWorkspace(this->scene->OgreSceneManager(),
      externalTargets, this->ogreCamera,
      this->dataPtr->ogreCompositorWorkspaceDef, false);
>>>>>>> 8c34f9d5

  // add the listener
  Ogre::CompositorNode *node =
      this->dataPtr->ogreCompositorWorkspace->getNodeSequence()[0];
  auto channelsTex = node->getLocalTextures();

  for (auto c : channelsTex)
  {
    if (c->getPixelFormat() == Ogre::PFG_R8_UNORM)
    {
      // add particle noise / scatter effects listener so we can set the
      // amount of noise based on size of emitter
      this->dataPtr->particleNoiseListener.reset(
          new Ogre2ParticleNoiseListener(this->scene,
          this->dataPtr->depthMaterial));
      this->ogreCamera->addListener(this->dataPtr->particleNoiseListener.get());
      break;
    }
  }
}

//////////////////////////////////////////////////
void Ogre2DepthCamera::Render()
{
  // update the compositors
  this->dataPtr->ogreCompositorWorkspace->setEnabled(true);
  auto engine = Ogre2RenderEngine::Instance();
  engine->OgreRoot()->renderOneFrame();
  this->dataPtr->ogreCompositorWorkspace->setEnabled(false);
}

//////////////////////////////////////////////////
void Ogre2DepthCamera::PreRender()
{
  if (!this->dataPtr->ogreDepthTexture[0])
    this->CreateDepthTexture();

  if (!this->dataPtr->ogreCompositorWorkspace)
    this->CreateWorkspaceInstance();

  Ogre::Texture *rawDepthTextures[2] =
  {
    this->dataPtr->ogreDepthTexture[0].get(),
    this->dataPtr->ogreDepthTexture[1].get()
  };

  // update depth camera render passes
  Ogre2RenderTarget::UpdateRenderPassChain(
      this->dataPtr->ogreCompositorWorkspace,
      this->dataPtr->ogreCompositorWorkspaceDef,
      this->dataPtr->ogreCompositorBaseNodeDef,
      this->dataPtr->ogreCompositorFinalNodeDef,
      this->dataPtr->renderPasses,
      this->dataPtr->renderPassDirty,
      &rawDepthTextures,
      false);

  if (rawDepthTextures[0] != this->dataPtr->ogreDepthTexture[0].get())
  {
    std::swap( this->dataPtr->ogreDepthTexture[0],
               this->dataPtr->ogreDepthTexture[1] );
  }

  for (auto &pass : this->dataPtr->renderPasses)
    pass->PreRender();


  // add the particle noise listener again if worksapce is recreated due to
  // dirty render pass
  if (this->dataPtr->renderPassDirty)
  {
    Ogre::CompositorNode *node =
        this->dataPtr->ogreCompositorWorkspace->getNodeSequence()[0];
    auto channelsTex = node->getLocalTextures();

    for (auto c : channelsTex)
    {
      if (c->getPixelFormat() == Ogre::PFG_RGB8_UNORM)
      {
        // add particle noise / scatter effects listener so we can set the
        // amount of noise based on size of emitter
        this->dataPtr->particleNoiseListener.reset(
            new Ogre2ParticleNoiseListener(this->scene,
              this->dataPtr->depthMaterial));
        this->ogreCamera->addListener(
          this->dataPtr->particleNoiseListener.get());
        break;
      }
    }
  }

  this->dataPtr->renderPassDirty = false;
}

//////////////////////////////////////////////////
void Ogre2DepthCamera::PostRender()
{
  unsigned int width = this->ImageWidth();
  unsigned int height = this->ImageHeight();

  PixelFormat format = PF_FLOAT32_RGBA;

  int len = width * height;
  unsigned int channelCount = PixelUtil::ChannelCount(format);
  unsigned int bytesPerChannel = PixelUtil::BytesPerChannel(format);

  Ogre::Image2 image;
  image.convertFromTexture(this->dataPtr->ogreDepthTexture, 0u, 0u);
  Ogre::TextureBox box = image.getData(0);
  float *depthBufferTmp = static_cast<float *>(box.data);
  if (!this->dataPtr->depthBuffer)
  {
    this->dataPtr->depthBuffer = new float[len * channelCount];
  }

<<<<<<< HEAD
  // copy data row by row. The texture box may not be a contiguous region of
  // a texture
  for (unsigned int i = 0; i < height; ++i)
  {
    unsigned int rawDataRowIdx = i * box.bytesPerRow / bytesPerChannel;
    unsigned int rowIdx = i * width * channelCount;
    memcpy(&this->dataPtr->depthBuffer[rowIdx], &depthBufferTmp[rawDataRowIdx],
        width * channelCount * bytesPerChannel);
  }
=======
  // blit data from gpu to cpu
  auto rt = this->dataPtr->ogreDepthTexture[1]->getBuffer()->getRenderTarget();
  rt->copyContentsToMemory(dstBox, Ogre::RenderTarget::FB_AUTO);
>>>>>>> 8c34f9d5

  if (!this->dataPtr->depthImage)
  {
    this->dataPtr->depthImage = new float[len];
  }
  if (!this->dataPtr->pointCloudImage)
  {
    this->dataPtr->pointCloudImage = new float[len * channelCount];
  }

  // fill depth data
  for (unsigned int i = 0; i < height; ++i)
  {
    unsigned int step = i*width*channelCount;
    for (unsigned int j = 0; j < width; ++j)
    {
      float x = this->dataPtr->depthBuffer[step + j*channelCount];
      this->dataPtr->depthImage[i*width + j] = x;
    }
  }
  this->dataPtr->newDepthFrame(
        this->dataPtr->depthImage, width, height, 1, "FLOAT32");

  // point cloud data
  if (this->dataPtr->newRgbPointCloud.ConnectionCount() > 0u)
  {
    memcpy(this->dataPtr->pointCloudImage,
      this->dataPtr->depthBuffer, len * channelCount * sizeof(float));
    this->dataPtr->newRgbPointCloud(
        this->dataPtr->pointCloudImage, width, height, channelCount,
        "PF_FLOAT32_RGBA");

    // Uncomment to debug color output
    // for (unsigned int i = 0; i < height; ++i)
    // {
    //   unsigned int step = i*width*channelCount;
    //   for (unsigned int j = 0; j < width; ++j)
    //   {
    //     float color =
    //         this->dataPtr->pointCloudImage[step + j*channelCount + 3];
    //     // unpack rgb data
    //     uint32_t *rgba = reinterpret_cast<uint32_t *>(&color);
    //     unsigned int r = *rgba >> 24 & 0xFF;
    //     unsigned int g = *rgba >> 16 & 0xFF;
    //     unsigned int b = *rgba >> 8 & 0xFF;
    //     igndbg << "[" << r << "]" << "[" << g << "]" << "[" << b << "],";
    //   }
    //   igndbg << std::endl;
    // }

    // Uncomment to debug xyz output
    // igndbg << "wxh: " << width << " x " << height << std::endl;
    // for (unsigned int i = 0; i < height; ++i)
    // {
    //   for (unsigned int j = 0; j < width; ++j)
    //   {
    //     igndbg << "[" << this->dataPtr->pointCloudImage[i*width*4+j*4] << "]"
    //       << "[" << this->dataPtr->pointCloudImage[i*width*4+j*4+1] << "]"
    //       << "[" << this->dataPtr->pointCloudImage[i*width*4+j*4+2] << "],";
    //   }
    //   igndbg << std::endl;
    // }
  }

  // Uncomment to debug depth output
  // igndbg << "wxh: " << width << " x " << height << std::endl;
  // for (unsigned int i = 0; i < height; ++i)
  // {
  //   for (unsigned int j = 0; j < width; ++j)
  //   {
  //     igndbg << "[" << this->dataPtr->depthImage[i*width + j] << "]";
  //   }
  //   igndbg << std::endl;
  // }
}

//////////////////////////////////////////////////
const float *Ogre2DepthCamera::DepthData() const
{
  return this->dataPtr->depthBuffer;
}

//////////////////////////////////////////////////
ignition::common::ConnectionPtr Ogre2DepthCamera::ConnectNewDepthFrame(
    std::function<void(const float *, unsigned int, unsigned int,
      unsigned int, const std::string &)>  _subscriber)
{
  return this->dataPtr->newDepthFrame.Connect(_subscriber);
}

//////////////////////////////////////////////////
ignition::common::ConnectionPtr Ogre2DepthCamera::ConnectNewRgbPointCloud(
    std::function<void(const float *, unsigned int, unsigned int,
      unsigned int, const std::string &)>  _subscriber)
{
  return this->dataPtr->newRgbPointCloud.Connect(_subscriber);
}

//////////////////////////////////////////////////
RenderTargetPtr Ogre2DepthCamera::RenderTarget() const
{
  return this->dataPtr->depthTexture;
}

//////////////////////////////////////////////////
double Ogre2DepthCamera::LimitFOV(const double _fov)
{
  return std::min(std::max(0.001, _fov), IGN_PI * 0.999);
}

//////////////////////////////////////////////////
void Ogre2DepthCamera::SetNearClipPlane(const double _near)
{
  BaseDepthCamera::SetNearClipPlane(_near);
  // near plane clipping is handled in shaders
}

//////////////////////////////////////////////////
void Ogre2DepthCamera::SetFarClipPlane(const double _far)
{
  BaseDepthCamera::SetFarClipPlane(_far);
  // far plane clipping is handled in shaders
}

//////////////////////////////////////////////////
double Ogre2DepthCamera::NearClipPlane() const
{
  return BaseDepthCamera::NearClipPlane();
}

//////////////////////////////////////////////////
double Ogre2DepthCamera::FarClipPlane() const
{
  return BaseDepthCamera::FarClipPlane();
}

//////////////////////////////////////////////////
void Ogre2DepthCamera::SetShadowsDirty()
{
  this->SetShadowsNodeDefDirty();
}

//////////////////////////////////////////////////
void Ogre2DepthCamera::SetShadowsNodeDefDirty()
{
  if (!this->dataPtr->ogreCompositorWorkspace)
    return;

  auto engine = Ogre2RenderEngine::Instance();
  auto ogreRoot = engine->OgreRoot();
  Ogre::CompositorManager2 *ogreCompMgr = ogreRoot->getCompositorManager2();

  ogreCompMgr->removeWorkspace(this->dataPtr->ogreCompositorWorkspace);
  this->dataPtr->ogreCompositorWorkspace = nullptr;
  if (this->dataPtr->particleNoiseListener)
  {
    this->ogreCamera->removeListener(
        this->dataPtr->particleNoiseListener.get());
  }
}

//////////////////////////////////////////////////
void Ogre2DepthCamera::AddRenderPass(const RenderPassPtr &_pass)
{
  // hack: check and only allow gaussian noise for depth cameras
  // We create a new depth gaussion noise render pass object
  // (class declared in this src file) so that we can change the shader material
  // to use for applying noise to depth data.
  // The proper solution would be to either add a new DepthGaussianNoisePass
  // class or extend the Ogre2GaussianNoisePass to handle both color and
  // depth cameras
  std::shared_ptr<Ogre2GaussianNoisePass> pass =
      std::dynamic_pointer_cast<Ogre2GaussianNoisePass>(_pass);
  if (!pass)
  {
    ignerr << "Depth camera currently only supports a gaussian noise pass"
           << std::endl;
    return;
  }

  // create new depth noise pass
  std::shared_ptr<Ogre2DepthGaussianNoisePass> depthNoisePass =
    std::make_shared<Ogre2DepthGaussianNoisePass>();
  depthNoisePass->SetMean(pass->Mean());
  depthNoisePass->SetStdDev(pass->StdDev());

  this->dataPtr->renderPasses.push_back(depthNoisePass);
  this->dataPtr->renderPassDirty = true;
}<|MERGE_RESOLUTION|>--- conflicted
+++ resolved
@@ -104,11 +104,7 @@
   public: Ogre::CompositorWorkspace *ogreCompositorWorkspace = nullptr;
 
   /// \brief Output texture with depth and color data
-<<<<<<< HEAD
-  public: Ogre::TextureGpu *ogreDepthTexture = nullptr;
-=======
-  public: Ogre::TexturePtr ogreDepthTexture[2];
->>>>>>> 8c34f9d5
+  public: Ogre::TextureGpu *ogreDepthTexture[2];
 
   /// \brief Dummy render texture for the depth data
   public: RenderTexturePtr depthTexture;
@@ -303,17 +299,12 @@
   // remove depth texture, material, compositor
   for( size_t i = 0u; i < 2u; ++i )
   {
-<<<<<<< HEAD
-    ogreRoot->getRenderSystem()->getTextureGpuManager()->destroyTexture(
-      this->dataPtr->ogreDepthTexture);
-    this->dataPtr->ogreDepthTexture = nullptr;
-=======
     if (this->dataPtr->ogreDepthTexture[i])
     {
-      Ogre::TextureManager::getSingleton().remove(
-            this->dataPtr->ogreDepthTexture[i]->getName());
+      ogreRoot->getRenderSystem()->getTextureGpuManager()->destroyTexture(
+            this->dataPtr->ogreDepthTexture[i]);
+      this->dataPtr->ogreDepthTexture[i] = nullptr;
     }
->>>>>>> 8c34f9d5
   }
   if (this->dataPtr->ogreCompositorWorkspace)
   {
@@ -599,49 +590,11 @@
     this->dataPtr->ogreCompositorBaseNodeDef = baseNodeDefName;
     Ogre::CompositorNodeDef *baseNodeDef =
         ogreCompMgr->addNodeDefinition(baseNodeDefName);
-<<<<<<< HEAD
-    Ogre::TextureDefinitionBase::TextureDefinition *rt0TexDef =
-        baseNodeDef->addTextureDefinition("rt0");
-    rt0TexDef->textureType = Ogre::TextureTypes::Type2D;
-    rt0TexDef->width = 0;
-    rt0TexDef->height = 0;
-    rt0TexDef->depthOrSlices = 1;
-    rt0TexDef->numMipmaps = 0;
-    rt0TexDef->widthFactor = 1;
-    rt0TexDef->heightFactor = 1;
-    rt0TexDef->format = Ogre::PFG_RGBA32_FLOAT;
-    rt0TexDef->textureFlags &= ~Ogre::TextureFlags::Uav;
-    rt0TexDef->depthBufferId = Ogre::DepthBuffer::POOL_INVALID;
-    rt0TexDef->depthBufferFormat = Ogre::PFG_UNKNOWN;
-    rt0TexDef->fsaa = "0";
-
-    Ogre::RenderTargetViewDef *rtv0 = baseNodeDef->addRenderTextureView("rt0");
-    rtv0->setForTextureDefinition("rt0", rt0TexDef);
-
-    Ogre::TextureDefinitionBase::TextureDefinition *rt1TexDef =
-        baseNodeDef->addTextureDefinition("rt1");
-    rt1TexDef->textureType = Ogre::TextureTypes::Type2D;
-    rt1TexDef->width = 0;
-    rt1TexDef->height = 0;
-    rt1TexDef->depthOrSlices = 1;
-    rt1TexDef->numMipmaps = 0;
-    rt1TexDef->widthFactor = 1;
-    rt1TexDef->heightFactor = 1;
-    rt1TexDef->format = Ogre::PFG_RGBA32_FLOAT;
-    rt1TexDef->textureFlags &= ~Ogre::TextureFlags::Uav;
-    rt1TexDef->depthBufferId = Ogre::DepthBuffer::POOL_INVALID;
-    rt1TexDef->depthBufferFormat = Ogre::PFG_UNKNOWN;
-    rt1TexDef->fsaa = "0";
-
-    Ogre::RenderTargetViewDef *rtv1 = baseNodeDef->addRenderTextureView("rt1");
-    rtv1->setForTextureDefinition("rt1", rt1TexDef);
-=======
 
     baseNodeDef->addTextureSourceName(
           "rt0", 0u, Ogre::TextureDefinitionBase::TEXTURE_INPUT);
     baseNodeDef->addTextureSourceName(
           "rt1", 1u, Ogre::TextureDefinitionBase::TEXTURE_INPUT);
->>>>>>> 8c34f9d5
 
     Ogre::TextureDefinitionBase::TextureDefinition *depthTexDef =
         baseNodeDef->addTextureDefinition("depthTexture");
@@ -938,41 +891,26 @@
   Ogre::TextureGpuManager *textureMgr =
     ogreRoot->getRenderSystem()->getTextureGpuManager();
   // create render texture - these textures pack the range data
-<<<<<<< HEAD
-  this->dataPtr->ogreDepthTexture =
-    textureMgr->createOrRetrieveTexture(
-      this->Name() + "_depth",
-      Ogre::GpuPageOutStrategy::SaveToSystemRam,
-      Ogre::TextureFlags::RenderToTexture,
-      Ogre::TextureTypes::Type2D);
-
-  this->dataPtr->ogreDepthTexture->setResolution(
-    this->ImageWidth(), this->ImageHeight());
-  this->dataPtr->ogreDepthTexture->setNumMipmaps(1u);
-  this->dataPtr->ogreDepthTexture->setPixelFormat(
-    Ogre::PFG_RGBA32_FLOAT);
-
-  this->dataPtr->ogreDepthTexture->scheduleTransitionTo(
-    Ogre::GpuResidency::Resident);
-
-  this->CreateWorkspaceInstance();
-=======
   for( size_t i = 0u; i < 2u; ++i )
   {
     this->dataPtr->ogreDepthTexture[i] =
-      Ogre::TextureManager::getSingleton().createManual(
-      this->Name() + "_depth" + std::to_string(i), "General",
-      Ogre::TEX_TYPE_2D, this->ImageWidth(), this->ImageHeight(), 1, 0,
-      Ogre::PF_FLOAT32_RGBA, Ogre::TU_RENDERTARGET,
-      0, false, 0, Ogre::BLANKSTRING, false, true);
-
-    Ogre::RenderTarget *rt =
-        this->dataPtr->ogreDepthTexture[i]->getBuffer()->getRenderTarget();
-    rt->setDepthBufferPool(Ogre::DepthBuffer::POOL_INVALID);
+        textureMgr->createTexture(
+          this->Name() + "_depth" + std::to_string(i),
+          Ogre::GpuPageOutStrategy::SaveToSystemRam,
+          Ogre::TextureFlags::RenderToTexture,
+          Ogre::TextureTypes::Type2D);
+
+      this->dataPtr->ogreDepthTexture[i]->setResolution(
+        this->ImageWidth(), this->ImageHeight());
+      this->dataPtr->ogreDepthTexture[i]->setNumMipmaps(1u);
+      this->dataPtr->ogreDepthTexture[i]->setPixelFormat(
+        Ogre::PFG_RGBA32_FLOAT);
+
+      this->dataPtr->ogreDepthTexture[i]->scheduleTransitionTo(
+        Ogre::GpuResidency::Resident);
   }
 
   CreateWorkspaceInstance();
->>>>>>> 8c34f9d5
 }
 
 //////////////////////////////////////////////////
@@ -982,30 +920,19 @@
   auto ogreRoot = engine->OgreRoot();
   Ogre::CompositorManager2 *ogreCompMgr = ogreRoot->getCompositorManager2();
 
-<<<<<<< HEAD
+  Ogre::CompositorChannelVec externalTargets(2u);
+
+  externalTargets[0] = this->dataPtr->ogreDepthTexture[0];
+  externalTargets[1] = this->dataPtr->ogreDepthTexture[1];
+
   // create compositor worksspace
   this->dataPtr->ogreCompositorWorkspace =
       ogreCompMgr->addWorkspace(
           this->scene->OgreSceneManager(),
-          this->dataPtr->ogreDepthTexture,
+          externalTargets,
           this->ogreCamera,
           this->dataPtr->ogreCompositorWorkspaceDef,
           false);
-=======
-  Ogre::CompositorChannelVec externalTargets(2u);
-  for( size_t i = 0u; i < 2u; ++i )
-  {
-    externalTargets[i].target =
-        this->dataPtr->ogreDepthTexture[i]->getBuffer()->getRenderTarget();
-    externalTargets[i].textures.push_back(this->dataPtr->ogreDepthTexture[i]);
-  }
-
-  // create compositor worksspace
-  this->dataPtr->ogreCompositorWorkspace =
-      ogreCompMgr->addWorkspace(this->scene->OgreSceneManager(),
-      externalTargets, this->ogreCamera,
-      this->dataPtr->ogreCompositorWorkspaceDef, false);
->>>>>>> 8c34f9d5
 
   // add the listener
   Ogre::CompositorNode *node =
@@ -1021,7 +948,8 @@
       this->dataPtr->particleNoiseListener.reset(
           new Ogre2ParticleNoiseListener(this->scene,
           this->dataPtr->depthMaterial));
-      this->ogreCamera->addListener(this->dataPtr->particleNoiseListener.get());
+      this->ogreCamera->addListener(
+            this->dataPtr->particleNoiseListener.get());
       break;
     }
   }
@@ -1045,12 +973,6 @@
 
   if (!this->dataPtr->ogreCompositorWorkspace)
     this->CreateWorkspaceInstance();
-
-  Ogre::Texture *rawDepthTextures[2] =
-  {
-    this->dataPtr->ogreDepthTexture[0].get(),
-    this->dataPtr->ogreDepthTexture[1].get()
-  };
 
   // update depth camera render passes
   Ogre2RenderTarget::UpdateRenderPassChain(
@@ -1060,14 +982,8 @@
       this->dataPtr->ogreCompositorFinalNodeDef,
       this->dataPtr->renderPasses,
       this->dataPtr->renderPassDirty,
-      &rawDepthTextures,
+      &this->dataPtr->ogreDepthTexture,
       false);
-
-  if (rawDepthTextures[0] != this->dataPtr->ogreDepthTexture[0].get())
-  {
-    std::swap( this->dataPtr->ogreDepthTexture[0],
-               this->dataPtr->ogreDepthTexture[1] );
-  }
 
   for (auto &pass : this->dataPtr->renderPasses)
     pass->PreRender();
@@ -1113,7 +1029,7 @@
   unsigned int bytesPerChannel = PixelUtil::BytesPerChannel(format);
 
   Ogre::Image2 image;
-  image.convertFromTexture(this->dataPtr->ogreDepthTexture, 0u, 0u);
+  image.convertFromTexture(this->dataPtr->ogreDepthTexture[1], 0u, 0u);
   Ogre::TextureBox box = image.getData(0);
   float *depthBufferTmp = static_cast<float *>(box.data);
   if (!this->dataPtr->depthBuffer)
@@ -1121,7 +1037,6 @@
     this->dataPtr->depthBuffer = new float[len * channelCount];
   }
 
-<<<<<<< HEAD
   // copy data row by row. The texture box may not be a contiguous region of
   // a texture
   for (unsigned int i = 0; i < height; ++i)
@@ -1131,11 +1046,6 @@
     memcpy(&this->dataPtr->depthBuffer[rowIdx], &depthBufferTmp[rawDataRowIdx],
         width * channelCount * bytesPerChannel);
   }
-=======
-  // blit data from gpu to cpu
-  auto rt = this->dataPtr->ogreDepthTexture[1]->getBuffer()->getRenderTarget();
-  rt->copyContentsToMemory(dstBox, Ogre::RenderTarget::FB_AUTO);
->>>>>>> 8c34f9d5
 
   if (!this->dataPtr->depthImage)
   {
