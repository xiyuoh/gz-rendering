--- conflicted
+++ resolved
@@ -44,8 +44,6 @@
 }
 
 //////////////////////////////////////////////////
-<<<<<<< HEAD
-=======
 void Ogre2Material::Destroy()
 {
   if (!this->Scene()->IsInitialized())
@@ -59,7 +57,6 @@
 }
 
 //////////////////////////////////////////////////
->>>>>>> cee26da0
 math::Color Ogre2Material::Diffuse() const
 {
   Ogre::Vector3 color =
@@ -403,11 +400,7 @@
   this->ogreDatablockId = this->Scene()->Name() + "::" + this->name;
   this->ogreDatablock = static_cast<Ogre::HlmsPbsDatablock *>(
       this->ogreHlmsPbs->createDatablock(
-<<<<<<< HEAD
-      this->Scene()->Name() + "_" + this->name, this->name,
-=======
       this->ogreDatablockId, this->name,
->>>>>>> cee26da0
       Ogre::HlmsMacroblock(), Ogre::HlmsBlendblock(), Ogre::HlmsParamVec()));
 
   // use metal workflow as default
