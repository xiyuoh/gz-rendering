/*
 * Copyright (C) 2018 Open Source Robotics Foundation
 *
 * Licensed under the Apache License, Version 2.0 (the "License");
 * you may not use this file except in compliance with the License.
 * You may obtain a copy of the License at
 *
 *     http://www.apache.org/licenses/LICENSE-2.0
 *
 * Unless required by applicable law or agreed to in writing, software
 * distributed under the License is distributed on an "AS IS" BASIS,
 * WITHOUT WARRANTIES OR CONDITIONS OF ANY KIND, either express or implied.
 * See the License for the specific language governing permissions and
 * limitations under the License.
 *
 */
#ifndef IGNITION_RENDERING_OGRE2_OGRE2SCENE_HH_
#define IGNITION_RENDERING_OGRE2_OGRE2SCENE_HH_

#include <memory>
#include <string>
#include <vector>

#include "ignition/rendering/Storage.hh"
#include "ignition/rendering/base/BaseScene.hh"
#include "ignition/rendering/ogre2/Ogre2RenderTypes.hh"

#include "ignition/rendering/ogre2/Export.hh"

// This disables warning messages for OGRE
#ifndef _MSC_VER
  #pragma GCC system_header
#else
  #pragma warning(push, 0)
#endif
#include <Compositor/OgreCompositorShadowNode.h>
#ifdef _MSC_VER
  #pragma warning(pop)
#endif

namespace Ogre
{
  class Root;
  class SceneManager;
}

namespace ignition
{
  namespace rendering
  {
    inline namespace IGNITION_RENDERING_VERSION_NAMESPACE {
    //
    // forward declaration
    class Ogre2ScenePrivate;
    //
    /// \brief Ogre2.x implementation of the scene class
    class IGNITION_RENDERING_OGRE2_VISIBLE Ogre2Scene :
      public BaseScene
    {
      /// \brief Constructor
      /// \param[in] _id Unique scene Id
      /// \param[in] _name Scene name
      protected: Ogre2Scene(unsigned int _id, const std::string &_name);

      /// \brief Destructor
      public: virtual ~Ogre2Scene();

      // Documentation inherited.
      public: virtual void Fini() override;

      // Documentation inherited.
      public: virtual RenderEngine *Engine() const override;

      // Documentation inherited.
      public: virtual VisualPtr RootVisual() const override;

      // Documentation inherited.
      public: virtual math::Color AmbientLight() const override;

      // Documentation inherited.
      public: virtual void SetAmbientLight(const math::Color &_color) override;

      // Documentation inherited
      public: virtual void PreRender() override;

      // Documentation inherited
      public: virtual void Clear() override;

      // Documentation inherited
      public: virtual void Destroy() override;

      // Documentation inherited
      public: virtual void SetSkyEnabled(bool _enabled) override;

      // Documentation inherited
      public: virtual bool SkyEnabled() const override;

      // Documentation inherited.
      public: virtual void SetCameraPassCountPerGpuFlush(
            uint8_t _numPass) override;

      // Documentation inherited.
      public: virtual uint8_t CameraPassCountPerGpuFlush() const override;

      // Documentation inherited.
      public: virtual bool LegacyAutoGpuFlush() const override;

      /// \brief Get a pointer to the ogre scene manager
      /// \return Pointer to the ogre scene manager
      public: virtual Ogre::SceneManager *OgreSceneManager() const;

      // Documentation inherited
      public: virtual void PostRender() override;

      /// \cond PRIVATE
      /// \brief Certain functions like Ogre2Camera::VisualAt would
      /// need to call PreRender and PostFrame, which is very unintuitive
      /// and user-hostile.
      ///
      /// More over, it's likely that we don't want to advance the frame
      /// in those cases (e.g. particle FXs should not advance), but we
      /// still have to initialize and cleanup Ogre once we're done.
      ///
      /// This function performs some PreRender steps but only if we're
      /// not already inside PreRender/PostRender, necessary for rendering
      /// Ogre2Camera::VisualAt (via Ogre2SelectionBuffer)
      public: void StartForcedRender();

      /// \brief Opposite of StartForcedRender
      ///
      /// This function performs some PostRender steps but only if we're
      /// not already inside PreRender/PostRender pairs
      public: void EndForcedRender();

      /// \internal
      /// \brief When LegacyAutoGpuFlush(), this function mimics
      /// legacy behavior.
      /// When not, it verifies PreRender has been called
      /// It also performs necessary updates for all heightmaps
      ///
      /// \param _camera camera that is about to render, used
      /// by heightmaps (Terra). See Ogre2Scene::UpdateAllHeightmaps
      /// Can be null
      public: void StartRendering(Ogre::Camera *_camera);

      /// \internal
      /// \brief Every Render() function calls this function with
      /// the number of pass_scene passes it just performed, so
      /// that we decide if we should flush or not (based on
      /// SetCameraPassCountPerGpuFlush)
      ///
      /// \param[in] _numPasses Number of pass_scene passes just performed
      /// (excluding shadow nodes', otherwise it becomes too unpredictable)
      /// \param[in] _startNewFrame whether we ignore
      /// SetCameraPassCountPerGpuFlush.
      /// Only PostRender should set this to true.
      public: void FlushGpuCommandsAndStartNewFrame(uint8_t _numPasses,
                                                    bool _startNewFrame);

      /// \internal
      /// \brief Performs actual flushing to GPU
      protected: void FlushGpuCommandsOnly();

      /// \internal
      /// \brief Ends the frame, i.e. PostRender wants to do this.
      ///
      /// Ogre::SceneManager::updateSceneGraph can't be called again until
      /// this function is called
      ///
      /// After calling this function again,
      /// Ogre::SceneManager::updateSceneGraph must be called before
      /// rendering anything (i.e. done inside PreRender)
      ///
      /// This is why every PreRender should be paired with a PostRender
      /// call when in LegacyAutoGpuFlush == false
      protected: void EndFrame();

      /// \internal
      /// \brief Mark shadows dirty to rebuild compostior shadow node
      /// This is set when the number of shadow casting lighst changes
      /// \param[in] _dirty True to mark shadows are dirty
      /// \sa SetShadowsDirty
      public: void SetShadowsDirty(bool _dirty);

      /// \internal
      /// \brief Get whether shadows are dirty
      /// \return True if the number of shadow casting lights changed
      /// \sa ShadowsDirty
      public: bool ShadowsDirty() const;
      /// \endcond

      // Documentation inherited
      protected: virtual bool LoadImpl() override;

      // Documentation inherited
      protected: virtual bool InitImpl() override;

      // Documentation inherited
      protected: virtual COMVisualPtr CreateCOMVisualImpl(unsigned int _id,
                     const std::string &_name) override;

      // Documentation inherited
      protected: virtual InertiaVisualPtr CreateInertiaVisualImpl(
                     unsigned int _id, const std::string &_name) override;

      // Documentation inherited
      protected: virtual JointVisualPtr CreateJointVisualImpl(unsigned int _id,
                     const std::string &_name) override;

      // Documentation inherited
      protected: virtual LightVisualPtr CreateLightVisualImpl(unsigned int _id,
                     const std::string &_name) override;

      // Documentation inherited
      protected: virtual DirectionalLightPtr CreateDirectionalLightImpl(
                     unsigned int _id, const std::string &_name) override;

      // Documentation inherited
      protected: virtual PointLightPtr CreatePointLightImpl(unsigned int _id,
                     const std::string &_name) override;

      // Documentation inherited
      protected: virtual SpotLightPtr CreateSpotLightImpl(unsigned int _id,
                     const std::string &_name) override;

      // Documentation inherited
      protected: virtual CameraPtr CreateCameraImpl(unsigned int _id,
                     const std::string &_name) override;

      // Documentation inherited
      protected: virtual DepthCameraPtr CreateDepthCameraImpl(unsigned int _id,
                     const std::string &_name) override;

      // Documentation inherited
      protected: virtual ThermalCameraPtr CreateThermalCameraImpl(
                     unsigned int _id, const std::string &_name) override;

      // Documentation inherited
<<<<<<< HEAD
      protected: virtual BoundingBoxCameraPtr CreateBoundingBoxCameraImpl(
=======
      protected: virtual SegmentationCameraPtr CreateSegmentationCameraImpl(
>>>>>>> 8e7c8763
                     unsigned int _id, const std::string &_name) override;

      // Documentation inherited
      protected: virtual GpuRaysPtr CreateGpuRaysImpl(unsigned int _id,
                     const std::string &_name) override;

      // Documentation inherited
      protected: virtual VisualPtr CreateVisualImpl(unsigned int _id,
                     const std::string &_name) override;

      // Documentation inherited
      protected: virtual ArrowVisualPtr CreateArrowVisualImpl(unsigned int _id,
                     const std::string &_name) override;

      // Documentation inherited
      protected: virtual AxisVisualPtr CreateAxisVisualImpl(unsigned int _id,
                     const std::string &_name) override;

      // Documentation inherited
      protected: virtual GizmoVisualPtr CreateGizmoVisualImpl(unsigned int _id,
                     const std::string &_name) override;

      // Documentation inherited
      protected: virtual GeometryPtr CreateBoxImpl(unsigned int _id,
                     const std::string &_name) override;

      // Documentation inherited
      protected: virtual GeometryPtr CreateConeImpl(unsigned int _id,
                     const std::string &_name) override;

      // Documentation inherited
      protected: virtual GeometryPtr CreateCylinderImpl(unsigned int _id,
                     const std::string &_name) override;

      // Documentation inherited
      protected: virtual GeometryPtr CreatePlaneImpl(unsigned int _id,
                     const std::string &_name) override;

      // Documentation inherited
      protected: virtual GeometryPtr CreateSphereImpl(unsigned int _id,
                     const std::string &_name) override;

      /// \brief Create a mesh object based on its name
      /// \param[in] _id Unique Id to assign to the mesh
      /// \param[in] _name Name to assign to the mesh
      /// \param[in] _meshName Name of the mesh to create
      protected: virtual MeshPtr CreateMeshImpl(unsigned int _id,
                     const std::string &_name, const std::string &_meshName);

      // Documentation inherited
      protected: virtual MeshPtr CreateMeshImpl(unsigned int _id,
                     const std::string &_name, const MeshDescriptor &_desc)
                     override;

      // Documentation inherited
      protected: virtual CapsulePtr CreateCapsuleImpl(unsigned int _id,
                     const std::string &_name) override;

      protected: virtual HeightmapPtr CreateHeightmapImpl(unsigned int _id,
                   const std::string &_name, const HeightmapDescriptor &_desc)
                   override;

      // Documentation inherited
      protected: virtual GridPtr CreateGridImpl(unsigned int _id,
                     const std::string &_name) override;

      // Documentation inherited
      protected: virtual MarkerPtr CreateMarkerImpl(unsigned int _id,
                     const std::string &_name) override;

      // Documentation inherited
      protected: virtual LidarVisualPtr CreateLidarVisualImpl(unsigned int _id,
                     const std::string &_name) override;

      // Documentation inherited
      protected: virtual WireBoxPtr CreateWireBoxImpl(unsigned int _id,
                     const std::string &_name) override;

      // Documentation inherited
      protected: virtual TextPtr CreateTextImpl(unsigned int _id,
                     const std::string &_name) override;

      protected: virtual MaterialPtr CreateMaterialImpl(unsigned int _id,
                     const std::string &_name) override;

      protected: virtual RenderTexturePtr CreateRenderTextureImpl(
                     unsigned int _id, const std::string &_name) override;

      // Documentation inherited.
      protected: virtual RenderWindowPtr CreateRenderWindowImpl(
                     unsigned int _id, const std::string &_name) override;

      // Documentation inherited
      protected: virtual RayQueryPtr CreateRayQueryImpl(
                     unsigned int _id, const std::string &_name) override;

      // Documentation inherited
      protected: virtual ParticleEmitterPtr CreateParticleEmitterImpl(
                     unsigned int _id, const std::string &_name) override;

      /// \brief Helper function to initialize an ogre2 object
      /// \param[in] _object Ogre2 object that will be initialized
      /// \param[in] _id Unique Id to assign to the object
      /// \param[in] _name Name to assign to the object
      protected: virtual bool InitObject(Ogre2ObjectPtr _object,
                     unsigned int _id, const std::string &_name);

      /// \internal
      /// \brief Iterates through all Heightmaps and calls
      /// Ogre2Heightmap::UpdateForRender on each of them
      /// \param[in] _camera Camera about to be used for rendering
      public: void UpdateAllHeightmaps(Ogre::Camera *_camera);

      /// \brief Create a compositor shadow node with the same number of shadow
      /// textures as the number of shadow casting lights
      protected: void UpdateShadowNode();

      /// \brief Create ogre compositor shadow node definition. The function
      /// takes a vector of parameters that describe the type, number, and
      /// resolution of textures create. Note that it is not necessary to
      /// create separate textures for each shadow map. It is more efficient to
      /// define a large texture atlas which is composed of multiple shadow
      /// maps each occupying a subspace within the texture. This function is
      /// similar to Ogre::ShadowNodeHelper::createShadowNodeWithSettings but
      /// fixes a problem with the shadow map index when directional and spot
      /// light shadow textures are defined on two different texture atlases.
      /// \param[in] _compositorManager ogre compositor manager
      /// \param[in] _shadowNodeName Name of the shadow node definition
      /// \param[in] _shadowParams Parameters containing the shadow type,
      /// texure resolution and position on the texture atlas.
      private: void CreateShadowNodeWithSettings(
          Ogre::CompositorManager2 *_compositorManager,
          const std::string &_shadowNodeName,
          const Ogre::ShadowNodeHelper::ShadowParamVec &_shadowParams);

      // Documentation inherited
      protected: virtual LightStorePtr Lights() const override;

      // Documentation inherited
      protected: virtual SensorStorePtr Sensors() const override;

      // Documentation inherited
      protected: virtual VisualStorePtr Visuals() const override;

      // Documentation inherited
      protected: virtual MaterialMapPtr Materials() const override;

      /// \brief Create the GL context
      private: void CreateContext();

      /// \brief Create the root visual in the scene
      private: void CreateRootVisual();

      /// \brief Create the mesh factory used to generate ogre meshes
      private: void CreateMeshFactory();

      /// \brief Create the vaiours storage objects
      private: void CreateStores();

      /// \brief Remove internal material cache for a specific material
      /// \param[in] _name Name of the template material to remove.
      public: void ClearMaterialsCache(const std::string &_name);

      /// \brief Create a shared pointer to self
      private: Ogre2ScenePtr SharedThis();

      /// \brief Root visual in the scene
      protected: Ogre2VisualPtr rootVisual;

      /// \brief Mesh factory for generating ogre meshes
      protected: Ogre2MeshFactoryPtr meshFactory;

      /// \brief A list of ogre sensors, e.g. cameras
      protected: Ogre2SensorStorePtr sensors;

      /// \brief A list of ogre visuals
      protected: Ogre2VisualStorePtr visuals;

      /// \brief A list of ogre lights
      protected: Ogre2LightStorePtr lights;

      /// \brief A list of ogre materials
      protected: Ogre2MaterialMapPtr materials;

      /// \brief A list of ogre heightmaps
      protected: std::vector<std::weak_ptr<Ogre2Heightmap>> heightmaps;

      /// \brief Pointer to the ogre scene manager
      protected: Ogre::SceneManager *ogreSceneManager = nullptr;

      /// \brief Pointer to private data class
      private: std::unique_ptr<Ogre2ScenePrivate> dataPtr;

      /// \brief Make the render engine our friend
      private: friend class Ogre2RenderEngine;
    };
    }
  }
}
#endif<|MERGE_RESOLUTION|>--- conflicted
+++ resolved
@@ -236,11 +236,11 @@
                      unsigned int _id, const std::string &_name) override;
 
       // Documentation inherited
-<<<<<<< HEAD
       protected: virtual BoundingBoxCameraPtr CreateBoundingBoxCameraImpl(
-=======
+                     unsigned int _id, const std::string &_name) override;
+
+      // Documentation inherited
       protected: virtual SegmentationCameraPtr CreateSegmentationCameraImpl(
->>>>>>> 8e7c8763
                      unsigned int _id, const std::string &_name) override;
 
       // Documentation inherited
